--- conflicted
+++ resolved
@@ -357,11 +357,7 @@
 
 ## Visibility levels
 
-<<<<<<< HEAD
 Each class property (including methods, symbols, getters, or setters) can be public, protected, or private. The default visibility is public, so you should not document that a property is public &ndash; there is no need to do this.
-=======
-Each class property (including methods, symbols, getters or setters) can be public, protected or private. The default visibility is public, so you should not document that a property is public &ndash; there is no need to do this.
->>>>>>> 5c338450
 
 Additional rules apply to private properties:
 
@@ -517,12 +513,8 @@
 
 	Using titles like *"utils"* is not fine as there are multiple utils in the entire project. *"Table utils"* would be better.
 * Test descriptions (`it()`) should be written like documentation (what you do and what should happen), e.g. *"the foo dialog closes when the X button is clicked"*. Also, *"...case 1"*, *"...case 2"* in test descriptions are not helpful.
-<<<<<<< HEAD
 * Avoid test descriptions like *"does not crash when two ranges get merged"*. Instead, explain what is actually expected to happen. For instance: *"leaves 1 range when two ranges get merged"*.
-=======
-* Avoid test descriptions like *"does not crash when two ranges get merged"* &ndash; instead explain what is actually expected to happen. For instance: *"leaves 1 range when two ranges get merged"*.
->>>>>>> 5c338450
-* Most often, using words like "correctly", "works fine" is a code smell. Thing about the requirements &ndash; when writing them you do not say that feature X should "work fine". You document how it should work.
+* Most often, using words like "correctly", "works fine" is a code smell. Think about the requirements &ndash; when writing them you do not say that feature X should "work fine". You document how it should work.
 * Ideally, it should be possible to recreate an algorithm just by reading the test descriptions.
 * Avoid covering multiple cases under one `it()`. It is OK to have multiple assertions in one test, but not to test e.g. how method `foo()` works when it is called with 1, then with 2, then 3, etc. There should be a separate test for each case.
 * Every test should clean after itself, including destroying all editors and removing all elements that have been added.
@@ -530,16 +522,10 @@
 ### Test implementation
 
 * Avoid using real timeouts. Use [fake timers](https://sinonjs.org/releases/latest/fake-timers/) instead **when possible**. Timeouts make tests really slow.
-* However &ndash; do not overoptimize (especially that performance is not a priority in tests). In most cases it is completely fine (and hence recommended) to create a separate editor for every `it()`.
-<<<<<<< HEAD
+* However, do not overoptimize (especially that performance is not a priority in tests). In most cases it is completely fine (and hence recommended) to create a separate editor for every `it()`.
 * We aim at having 100% coverage of *all distinctive scenarios*. Covering 100% branches in the code is not the goal here &ndash; it is a by-product of covering real scenarios.
 
 	Think about this: when you fix a bug by adding a parameter to an existing function call, you do not affect code coverage (that line was called anyway). However, you had a bug, meaning that your test suite did not cover it. Therefore, a test must be created for that code change.
-=======
-* We aim at having 100% coverage of *all distinctive scenarios*. Covering 100% branches in the code is not the goal here &ndash; it is a byproduct of covering real scenarios.
-
-	Think about this &ndash; when you fix a bug by adding a parameter to an existing function call you do not affect code coverage (that line was called anyway). However, you had a bug, meaning that your test suite did not cover it. Therefore, a test must be created for that code change.
->>>>>>> 5c338450
 * It should be `expect( x ).to.equal( y )`. **NOT**: ~~`expect( x ).to.be.equal( y )`~~.
 * When using Sinon spies, pay attention to the readability of assertions and failure messages.
    * Use named spies, for example:
@@ -707,7 +693,7 @@
 
 ### Acronyms and proper names
 
-Acronyms and, partially, proper names are naturally written in uppercase. This may stand against code style rules described above &ndash; especially when there is a need to include an acronym or a proper name in a variable or class name. In such case, one should follow the following rules:
+Acronyms and, partially, proper names are naturally written in uppercase. This may stand against code style rules described above &ndash; especially when there is a need to include an acronym or a proper name in a variable or class name. In such case, one should follow these rules:
 
 * Acronyms:
 	* All lowercase if at the beginning of the variable name: `let domError`.
