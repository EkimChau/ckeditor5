---
category: framework-deep-dive-ui
order: 70
---

# Localization

## Introduction

All CKEditor&nbsp;5 WYSIWYG editor features support message localization. It means that the user interface of any feature can be translated into various languages and regions depending on the user's preferences.

CKEditor&nbsp;5 translation system is open to third-party plugins. Any custom features that you introduce can be localized. The system also provides a way to add missing or overwrite existing translations and supports translating plural forms.

<info-box warning>
	Make sure to use up-to-date CKEditor&nbsp;5 development tool packages. Versions of the tools older than v19.0.1 do not provide support for features described in this guide.
</info-box>

### Open translation API

The CKEditor&nbsp;5 localization system focuses on the following points:

- Supporting the localization of third-party plugins.
- Making it possible to pass your own translations to fix missing or invalid localizations.
- Generating deterministic builds.
- Exposing easy-to-use APIs for providing translations and writing localizable content.
- Supporting plural forms in each step of the localization system for better translations.

### Glossary of terms

Before we start, let us explain the meaning of terms that are crucial for the translation process:

- *A message* &ndash; A string or an object that should be translated.
	The string version works as a shortcut for the `{ id: message, string: message }` object form.
- *A message ID* &ndash; A property used to distinguish messages.
	It is useful for short messages where a collision might occur, like `%0 images`.
- *A message string* &ndash; The default (English) form of the message.
	When the message supports plural versions, this is the default singular version.
- *A message plural* &ndash; An optional plural (English) version of the message.
	The presence of this property indicates that the message should support both singular and plural forms.
- *A PO file (`.po`)* &ndash; A file containing translations for the language in the [PO format](https://www.gnu.org/software/gettext/manual/html_node/PO-Files.html).
	All localizable packages of CKEditor&nbsp;5 contain such files in the `lang/translations/` directory.
- *A POT file (`.pot`)* &ndash; A file containing source messages (English sentences) that will be translated.
- *A translation asset* &ndash; A JavaScript file or a part of the file with generated translations for one language.

## Writing a localizable UI

All *messages* that need localization should be passed to the special CKEditor&nbsp;5's {@link module:utils/locale~Locale#t `t()` function}. This function can be retrieved either from the editor's {@link module:utils/locale~Locale} instance: `const { t } = editor.locale;` or from any view method: `const t = this.t;`.

As the first argument, the `t()` function accepts either a string literal or an object literal containing the `id`, `string` and `plural` (optional) properties. The string literal will serve as both the *message ID* and the *message string*.

As the second argument, the translation function accepts a value or an array of values. These values will be used to fill the placeholders in more advanced translation scenarios. If the `plural` property is specified, the first value will be used as the quantity determining the plural form.

<info-box warning>
    Due to the fact that a static code analyzer is used in the translation process, you must use a function named exactly `t()`. It should not be called on a `Locale` instance and it cannot have a different name. The code analyzer looks for *localizable messages* only in `t()` function calls.

    For the same reason, the first argument can only be a string literal or an object literal. Variables cannot be passed.
</info-box>

When using the `t()` function, you can create your own *localizable messages* or reuse *messages* created in CKEditor&nbsp;5 packages that your project depends on. In case of reusing *messages*, you will not need to worry about translating them as all work will be done by the CKEditor&nbsp;5 team and [Transifex translators](https://www.transifex.com/ckeditor/ckeditor5/). Obviously, {@link framework/contributing/contributing#translating your help in translating} will still be appreciated!

For simple *localizable messages*, use the string form for simplicity:

```js
const emojiName = 'cat';

// Assuming that the English language was picked:
t( 'insert emoji' ); // "insert emoji"
t( 'insert %0 emoji', emojiName ); // "insert cat emoji"
t( 'insert %0 emoji', [ emojiName ] ); // "insert cat emoji"
```

For more advanced scenarios, use plain object forms:

```js
const quantity = 3;

// Assuming that the English language was picked:
t( { string: '%0 emoji', id: 'ACTION_EMOJI' }, 'insert' ); // "insert emoji"
t( { string: '%0 emoji', plural: '%0 emojis', id: 'N_EMOJIS' }, quantity ); // "3 emojis"
t( { string: '%1 %0 emoji', plural: '%1 %0 emojis', id: 'ACTION_N_EMOJIS' }, [ quantity, 'Insert' ] ); // "Insert 3 emojis"
```

### Example: Localizing the plugin UI

This example shows how to create a localizable user interface of a plugin. Here is how you can create a button that will insert a smiling face emoji. The button will have a localizable tooltip.

```js
// Custom plugin configuration, including necessary imports.
// The code below should be put into a custom plugin class extending the Plugin class.
// ...

editor.ui.componentFactory.add( 'smilingFaceEmoji', locale => {
	const buttonView = new ButtonView( locale );

	// The translation function.
	const { t } = editor.locale;

	// The localized label.
	const label = t( 'Insert smiling face emoji' );

	buttonView.set( {
		label,
		icon: emojiIcon,
		tooltip: true
	} );

	buttonView.on( 'execute', () => {
		editor.execute( 'insertSmilingFaceEmoji' );
		editor.editing.view.focus();
	} );
} );

// The rest of the custom plugin configuration.
// ...
```

<info-box warning>
<<<<<<< HEAD
	See the {@link tutorial/editor step-by-step tutorial} to have a better understanding of creating CKEditor 5 plugins.
=======
	See {@link framework/creating-simple-plugin-timestamp how to create a complete plugin} to have a better understanding of creating CKEditor&nbsp;5 plugins.
>>>>>>> 8936e0e4
</info-box>

### Example: Localizing pending actions

{@link module:core/pendingactions~PendingActions Pending actions} are used to inform the user that an action is in progress and they will lose data if they exit the editor at the given moment. Here is how you can localize them:

```js
class FileRepository {
	// More methods.
	// ...

	updatePendingAction() {
		const pendingActions = this.editor.plugins.get( PendingActions );

		const t = this.editor.t;
		const getMessage = value => t( 'Upload in progress (%0%).', value ); // Upload in progress (12%).

		this._pendingAction = pendingActions.add( getMessage( this.uploadedPercent ) );
		this._pendingAction.bind( 'message' ).to( this, 'uploadedPercent', getMessage );
	}
}
```

## Adding translations and localizing the editor UI

First of all, if you found a missing or incorrect translation in any of CKEditor&nbsp;5 features, {@link framework/contributing/contributing#translating see how you can contribute to the project}. CKEditor&nbsp;5 is an Open Source project used by people from all around the world, so your help will be appreciated by others.

Adding translations to the editor can be done in three ways to satisfy various needs.

- By [adding translations via the translation-service's `add()` function](#using-the-add-function).
	This can be done before initiating the CKEditor&nbsp;5 editor instance but it requires importing the CKEditor&nbsp;5 utility function.
- By [extending the global `window.CKEDITOR_TRANSLATIONS` object](#using-the-windowckeditor_translations-object).
	This can be done before initiating the CKEditor&nbsp;5 editor instance.
- By [creating `.po` files with translations](#creating-po-files) in the `lang/translations/` directory of the published package like other CKEditor&nbsp;5 packages do.
	This option will be useful for third-party plugin creators as it allows bundling translations only for needed languages during the webpack compilation step.

### Using the `add()` function

The first option for adding translations is via {@link module:utils/translation-service~add the translation-service's `add()` helper}. This utility adds translations to the global `window.CKEDITOR_TRANSLATIONS` object by extending it. Since it needs to be imported, it works only before building the editor.

Starting with the CKEditor&nbsp;5 v19.0.0 release, the `add()` method now accepts an optional `getPluralForm()` function as the third argument. This function is only needed for defining the plural form if no language file was loaded for a particular language. It also accepts an array of translations for a *message* if the *message* should support singular and plural forms.

```js
add( 'pl', {
	'Add space': [ 'Dodaj spację', 'Dodaj %0 spacje', 'Dodaj %0 spacji' ]
} );

// Assuming that the Polish language was picked:
t( { string: 'Add space', plural: 'Add %0 spaces' }, 1 ) // "Dodaj spację"
t( { string: 'Add space', plural: 'Add %0 spaces' }, 2 ) // "Dodaj 2 spacje"
t( { string: 'Add space', plural: 'Add %0 spaces' }, 5 ) // "Dodaj 5 spacji"
```

### Using the `window.CKEDITOR_TRANSLATIONS` object

The second option is adding translations via the global `window.CKEDITOR_TRANSLATIONS` object.

For each language that should be supported, the `dictionary` property of this object should be extended and the `getPluralForm()` function should be provided if missing.

The `dictionary` property is a `message ID ⇒ translations` map, where the `translations` can be either a string or an array of translations with plural forms for the given language if the message should support plural forms as well.

The `getPluralForm()` property should be a function that returns the plural form index for a given quantity. Note that when using CKEditor&nbsp;5 translations, this property will be defined by *CKEditor&nbsp;5 translation assets*.

Check an example below that demonstrates a part of the `window.CKEDITOR_TRANSLATIONS` object with Polish translations for the `Cancel` and `Add space` *message IDs*:

```js
{
	// Each key should be a valid language code.
	pl: {
		// A map of translations for the 'pl' language.
		dictionary: {
			'Cancel': 'Anuluj',
			'Add space': [ 'Dodaj spację', 'Dodaj %0 spacje', 'Dodaj %0 spacji' ]
		},

		// A function that returns the plural form index for the given language.
		// Note that you only need to pass this function when you add translations for a new language.
		getPluralForm: n => n == 1 ? 0 : n % 10 >= 2 && n % 10 <= 4 && ( n % 100 < 10 || n % 100 >= 20 ) ? 1 : 2
	}
	// Other languages.
	// ...
}
```

It is important to extend the existing properties in the `window.CKEDITOR_TRANSLATIONS` object to not lose other translations. This can be achieved easily using `Object.assign()` and the `||` operator.

```js
// Make sure that the global object is defined. If not, define it.
window.CKEDITOR_TRANSLATIONS = window.CKEDITOR_TRANSLATIONS || {};

// Make sure that the dictionary for Polish translations exist.
window.CKEDITOR_TRANSLATIONS[ 'pl' ] = window.CKEDITOR_TRANSLATIONS[ 'pl' ] || {};
window.CKEDITOR_TRANSLATIONS[ 'pl' ].dictionary =  window.CKEDITOR_TRANSLATIONS[ 'pl' ].dictionary || {};

// Extend the dictionary for Polish translations with your translations:
Object.assign( window.CKEDITOR_TRANSLATIONS[ 'pl' ].dictionary, {
	'Save': 'Zapisz'
} );
```

If you add a new language, remember to set the `getPluralForm()` function which should return a number (or a Boolean for languages with simple plural rules like English) that indicates which form should be used for the given value.

### Creating `.po` files

The third option of adding plugins should fit mostly owners of plugins that contain many localizable messages. Using this option you need to create a `.po` file per each language code in the `lang/translations/` directory containing translations that follow the [PO file format](https://www.gnu.org/software/gettext/manual/html_node/PO-Files.html).

```
# lang/translations/es.po

msgid ""
msgstr ""
"Language: es\n"
"Plural-Forms: nplurals=2; plural=(n != 1);\n"

msgid "Align left"
msgstr "Alinear a la izquierda"
```

<info-box warning>
	Note that by default, the [CKEditor&nbsp;5 translations plugin](https://github.com/ckeditor/ckeditor5-dev/tree/master/packages/ckeditor5-dev-translations) is configured to parse only the CKEditor&nbsp;5 source code when looking for *localizable messages* and generating *translation assets*.

	If you develop your own plugin outside the CKEditor&nbsp;5 ecosystem and localize it by creating *PO files*, you should override both the `sourceFilesPattern` and the `packageNamePattern` options to allow the CKEditor&nbsp;5 webpack plugin to analyze the code and find *messages* with corresponding translations. You should also mention these webpack plugin changes in your package README to make other users build the localized CKEditor&nbsp;5 editor with your plugin correctly. This obstacle may be simplified in the future when the localization feature gets more popular.
</info-box>

To build and configure a localized editor, follow the steps from the {@link features/ui-language Setting the UI language guide}.

## Re-using translations from other packages

If you want to re-use a *message* that already exists in another package, you should use the method `t()` on a `Locale` instance with a changed name instead of [using `t()` as a function](#writing-a-localizable-ui). This is because using `t()` as a method on the `Locale` is not processed by a static code analyzer. Therefore, it allows to use *messages* already translated in other packages.

We use this approach already in the {@link features/collaboration collaboration features} and the {@link features/slash-commands slash commands feature}. You can find an example from the {@link module:slash-command/slashcommandconfig~SlashCommandConfig#getDefaultCommands list of default commands} that we used in the slash commands feature below. Please note the difference between using `t()` and `translateVariableKey()`. `translateVariableKey( 'Block quote' )` will re-use a translation from another package whilst `t( 'Create a block quote' )` will be processed by a static code analyzer. As a result we make sure that the translation for the `title` is taken from the {@link features/block-quote block quote} feature where the *message* "Block quote" is already translated. But for the `description` we create a new translation.

```ts
public getDefaultCommands() {
	const t = this.editor.t;
	const translateVariableKey = this.editor.locale.t;

	return [
		{
			id: 'blockQuote',
			commandName: 'blockQuote',
			icon: icons.quote,
			title: translateVariableKey( 'Block quote' ),
			description: t( 'Create a block quote' )
		},
		// More command definitions
		// ...
	]
}
```

## Known limitations

- Currently it is impossible to change the chosen editor's language at runtime without destroying the editor.
- Currently it is impossible to add more than one language to the bundle using the the CKEditor&nbsp;5 webpack plugin. In case where multiple *translation assets* should be added to the application, they should be added using the `<script>` tags or imports to the generated *translation assets*.<|MERGE_RESOLUTION|>--- conflicted
+++ resolved
@@ -115,11 +115,7 @@
 ```
 
 <info-box warning>
-<<<<<<< HEAD
-	See the {@link tutorial/editor step-by-step tutorial} to have a better understanding of creating CKEditor 5 plugins.
-=======
 	See {@link framework/creating-simple-plugin-timestamp how to create a complete plugin} to have a better understanding of creating CKEditor&nbsp;5 plugins.
->>>>>>> 8936e0e4
 </info-box>
 
 ### Example: Localizing pending actions
