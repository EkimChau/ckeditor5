---
category: framework-architecture
meta-title: UI library | CKEditor 5 Framework Documentation
order: 40
toc-limit: 3
modified_at: 2024-01-03
---

# UI library

The standard UI library of CKEditor&nbsp;5 is [`@ckeditor/ckeditor5-ui`](https://www.npmjs.com/package/@ckeditor/ckeditor5-ui). It provides base classes and helpers that allow for building a modular UI that seamlessly integrates with other components of the ecosystem.

## Views

Views use [templates](#templates) to build the UI. They also provide observable interfaces that other features (like {@link framework/architecture/core-editor-architecture#plugins plugins} or {@link framework/architecture/core-editor-architecture#commands commands}) can use to change the DOM without any actual interaction with the native API.

<info-box>
	You can localize all views using the `locale` instance with which they were created. Check the {@link framework/deep-dive/localization localization guide} to see how to use the `t()` function available in the `locale` instance.
</info-box>

### Definition

You can define a simple input view class as follows:

```js
class SimpleInputView extends View {
	constructor( locale ) {
		super( locale );

		// An entry point to binding observables with DOM attributes,
		// events, and text nodes.
		const bind = this.bindTemplate;

		// Views define their interface (state) using observable properties.
		this.set( {
			isEnabled: false,
			placeholder: ''
		} );

		this.setTemplate( {
			tag: 'input',
			attributes: {
				class: [
					'foo',
					// The value of "view#isEnabled" will control the presence
					// of the class.
					bind.if( 'isEnabled', 'ck-enabled' ),
				],

				// The HTML "placeholder" attribute is also controlled by the observable.
				placeholder: bind.to( 'placeholder' ),
				type: 'text'
			},
			on: {
				// DOM "keydown" events will fire the "view#input" event.
				keydown: bind.to( 'input' )
			}
		} );
	}

	setValue( newValue ) {
		this.element.value = newValue;
	}
}
```

Views encapsulate the DOM they render. Because the UI is organized according to the *view-per-tree* rule, it is clear which view is responsible for which part of the UI. It is unlikely that a collision occurs between two features writing to the same DOM node.

More often than not, views become children of other views (collections), nodes in the [UI view tree](#view-collections-and-the-ui-tree):

```js
class ParentView extends View {
	constructor( locale ) {
		super( locale );

		const childA = new SimpleInputView( locale );
		const childB = new SimpleInputView( locale );

		this.setTemplate( {
			tag: 'div',
			children: [
				childA,
				childB
			]
		} );
	}
}

const parent = new ParentView( locale );

parent.render();

// This will insert <div><input .. /><input .. /></div>.
document.body.appendChild( parent.element );
```

It is also possible to create standalone views that do not belong to any collection. They must be {@link module:ui/view~View#render rendered} before injection into the DOM:

```js
const view = new SimpleInputView( locale );

view.render();

// This will insert <input class="foo" type="text" placeholder="" />
document.body.appendChild( view.element );
```

### Interaction

Features can interact with the state of the DOM via the observable properties of the view, so the following:

```js
view.isEnabled = true;
view.placeholder = 'Type some text';
```

will result in:

```html
<input class="foo ck-enabled" type="text" placeholder="Type some text" />
```

Alternatively, they can {@link framework/architecture/core-editor-architecture#event-system-and-observables bind} them directly to their own observable properties:

```js
view.bind( 'placeholder', 'isEnabled' ).to( observable, 'placeholderText', 'isEnabled' );

// The following will be automatically reflected in the "view#placeholder" and
// "view.element#placeholder" HTML attribute in the DOM.
observable.placeholderText = 'Some placeholder';
```

Also, since views propagate DOM events, features can now react to the user actions:

```js
// Each "keydown" event in the input will execute a command.
view.on( 'input', () => {
	editor.execute( 'myCommand' );
} );
```

### Best practices

A complete view should provide an interface for the features, encapsulating DOM nodes and attributes. Features should not touch the DOM of the view using the native API. Any kind of interaction must be handled by the view that owns a {@link module:ui/view~View#element} to avoid collisions:

```js
// This will change the value of the input.
view.setValue( 'A new value of the input.' );

// WRONG! This is **NOT** the right way to interact with the DOM because it
// collides with an observable binding to the "#placeholderText". The value will
// be permanently overridden when the state of the observable changes.
view.element.placeholder = 'A new placeholder';
```

## Templates

{@link module:ui/template~Template Templates} render DOM elements and text nodes in the UI library. Used primarily by [views](#views), they are the lowest layer of the UI connecting the application to the web page.

<info-box>
	Check out the {@link module:ui/template~TemplateDefinition} to learn more about the template syntax and other advanced concepts.
</info-box>

Templates support {@link framework/architecture/core-editor-architecture#event-system-and-observables observable properties} bindings and handle native DOM events. A simple template can look like this:

```js
new Template( {
	tag: 'p',
	attributes: {
		class: [
			'foo',
			bind.to( 'class' )
		],
		style: {
			backgroundColor: 'yellow'
		}
	},
	on: {
		click: bind.to( 'clicked' )
	},
	children: [
		'A paragraph.'
	]
} ).render();
```

It renders to an HTML element:

```html
<p class="foo bar" style="background-color: yellow;">A paragraph.</p>
```

where `observable#class` is `"bar"`. The `observable` in the example above can be a [view](#views) or any object which is {@link module:utils/observablemixin~Observable observable}. When the value of the `class` attribute changes, the template updates the `class` attribute in the DOM. From now on the element is permanently bound to the state of the application.

Similarly, when rendered, the template also takes care of DOM events. A binding to the `click` event in the definition makes the `observable` always fire the `clicked` event upon an action in the DOM. This way the `observable` provides an event interface of the DOM element and all the communication should pass through it.

## View collections and the UI tree

Views are organized into {@link module:ui/viewcollection~ViewCollection collections}, which manage their elements and propagate DOM events even further. Adding or removing a view in a collection moves the {@link module:ui/view~View#element view's element} in the DOM to reflect the position.

Each editor UI has a "root view" (like {@link module:editor-classic/classiceditorui~ClassicEditorUI#view `ClassicEditor#view`}), which can be found under `editor.ui.view`. Such a view usually defines the container element of the editor and the undermost view collections that other features can populate.

For instance, the `BoxedEditorUiView` class defines two collections:
* {@link module:ui/editorui/boxed/boxededitoruiview~BoxedEditorUIView#top} &ndash; A collection that hosts the toolbar.
* {@link module:ui/editorui/boxed/boxededitoruiview~BoxedEditorUIView#main} &ndash; A collection that contains the editable area of the editor.

It also inherits the {@link module:ui/editorui/editoruiview~EditorUIView#body} collection which resides directly in the `<body>` of the web page. It stores floating elements like {@link module:ui/panel/balloon/balloonpanelview~BalloonPanelView balloon panels}.

Plugins can populate the root view collections with their children. Such child views become a part of the UI tree and will be managed by the editor. This means that, for example, they will be initialized and destroyed along with the editor.

```js
class MyPlugin extends Plugin {
	init() {
		const editor = this.editor;
		const view = new MyPluginView();

		editor.ui.top.add( view );
	}
}
```

`MyPluginView` can {@link module:ui/view~View#createCollection create its view collections} and populate them during the life cycle of the editor. There is no limit to the depth of the UI tree, which usually looks like this:

```
EditorUIView
	├── "top" collection
	│	└── ToolbarView
	│		└── "items" collection
	│			├── DropdownView
	│			│	├── ButtonView
	│			│	└── PanelView
	│			├── ButtonViewA
	│			├── ButtonViewB
	│			└── ...
	├── "main" collection
	│	└── InlineEditableUIView
	└── "body" collection
		├── BalloonPanelView
		│	└── "content" collection
		│		└── ToolbarView
		├── BalloonPanelView
		│	└── "content" collection
		│		└── ...
		└── ...
```

## Using the existing components

The framework provides some common {@link api/ui components} like {@link module:ui/button/buttonview~ButtonView `ButtonView`} or {@link module:ui/toolbar/toolbarview~ToolbarView `ToolbarView`}. They can be helpful when developing a new user interface.

For example, to create a toolbar with some buttons inside, you need to import the `ToolbarView` and `ButtonView` classes first:

```js
import { ButtonView, ToolbarView } from '@ckeditor/ckeditor5-ui';
```

Create the toolbar and a couple of buttons with labels first. Then append the buttons to the toolbar:

```js
const toolbar = new ToolbarView();
const buttonFoo = new ButtonView();
const buttonBar = new ButtonView();

buttonFoo.set( {
	label: 'Foo',
	withText: true
} );

buttonBar.set( {
	label: 'Bar',
	withText: true
} );

toolbar.items.add( buttonFoo );
toolbar.items.add( buttonBar );
```

The toolbar can now join the [UI tree](#view-collections-and-the-ui-tree) or it can be injected straight into the DOM. To keep the example simple, proceed with the latter scenario:

```js
toolbar.render();

document.body.appendChild( toolbar.element );
```

The result should look like this:

{@img assets/img/framework-architecture-toolbar.png 636 A simple toolbar created using existing components.}

The toolbar renders but it does not do much. To execute an action when the button is clicked, you must define a listener. To shorten the code and instead of two listeners define just one, the buttons can {@link module:utils/emittermixin~Emitter#delegate delegate} the {@link module:ui/button/button~Button#event:execute `execute`} event to their parent:

```js
buttonFoo.delegate( 'execute' ).to( toolbar );
buttonBar.delegate( 'execute' ).to( toolbar );

toolbar.on( 'execute', evt => {
	console.log( `The "${ evt.source.label }" button was clicked!` );
} );
```

### Dropdowns

The framework implements the {@link module:ui/dropdown/dropdownview~DropdownView dropdown} component which can host any sort of UI in its panel. It is composed of a {@link module:ui/dropdown/dropdownview~DropdownView#buttonView button} (to open the dropdown) and a {@link module:ui/dropdown/dropdownview~DropdownView#panelView panel} (the container).

The button can be either:
* A standard {@link module:ui/button/buttonview~ButtonView}.
* A {@link module:ui/dropdown/button/splitbuttonview~SplitButtonView}, for more complex use cases.

The dropdown panel exposes its {@link module:ui/dropdown/dropdownpanelview~DropdownPanelView#children children} collection which aggregates the child {@link module:ui/view~View views}. The most common views displayed in the dropdown panel are:
* {@link module:ui/list/listview~ListView}
* {@link module:ui/toolbar/toolbarview~ToolbarView}

The framework provides a set of helpers to make the dropdown creation process easier. It is still possible to compose a custom dropdown from scratch using the base classes.

The {@link module:ui/dropdown/utils~createDropdown} helper creates a {@link module:ui/dropdown/dropdownview~DropdownView} with either a {@link module:ui/button/buttonview~ButtonView} or a {@link module:ui/dropdown/button/splitbuttonview~SplitButtonView}.

```js
import { createDropdown, SplitButtonView } from '@ckeditor/ckeditor5-ui';

const dropdownView = createDropdown( locale, SplitButtonView );
```

This kind of (default) dropdown comes with a set of behaviors:
* It closes the panel when it loses the focus, for example, when the user moved the focus elsewhere.
* It closes the panel upon the {@link module:ui/dropdown/dropdownview~DropdownView#event:execute `execute`} event.
* It focuses the view hosted in the panel, for example, when navigating the toolbar using the keyboard.

#### Setting label, icon, and tooltip

To customize the button of the dropdown, use the {@link module:ui/dropdown/dropdownview~DropdownView#buttonView `buttonView`} property. It gives direct access to the {@link module:ui/button/buttonview~ButtonView `ButtonView` instance} used by your dropdown.

<info-box>
	If your dropdown was created using the {@link module:ui/dropdown/button/splitbuttonview~SplitButtonView}, use the {@link module:ui/dropdown/button/splitbuttonview~SplitButtonView#actionView} to access its main region. For example: `dropdownView.buttonView.actionView.set( /* ... */ )`.
</info-box>

To control the label of the dropdown, first make it visible using the {@link module:ui/button/buttonview~ButtonView#withText} property. Then set the text of the {@link module:ui/button/buttonview~ButtonView#label}:

```js
const dropdownView = createDropdown( locale );

dropdownView.buttonView.set( {
	withText: true,
	label: 'Label of the button',
} );
```

The dropdown button can display an icon too. First, import the SVG file. Then pass it to the {@link module:ui/button/buttonview~ButtonView#icon} property of the button:

```js
import iconFile from 'path/to/icon.svg';

// The code that creates a dropdown view.
// ...

dropdownView.buttonView.set( {
	icon: iconFile
} );
```

The `withText` and `icon` properties are independent so your dropdown can have:

* Just a text label.
* Just an icon.
* Both a label and an icon at the same time.

<info-box>
	Even if your dropdown has no visible label (`withText` is `false`), we recommend setting the `label` property anyway. Assistive technologies like screen readers need it to work correctly with the editor.
</info-box>

Dropdowns can also display tooltips when hovered. Use the {@link module:ui/button/buttonview~ButtonView#tooltip} property of the button to enable this feature. You can include keystroke information in the tooltip or create custom tooltips. Check out the documentation of the property to learn more.

```js
dropdownView.buttonView.set( {
	// The tooltip text will repeat the label.
	tooltip: true
} );
```

#### Adding a list to a dropdown

The {@link module:ui/list/listview~ListView} can be added to a dropdown using the {@link module:ui/dropdown/utils~addListToDropdown} helper.

```js
import { ViewModel, addListToDropdown, createDropdown } from '@ckeditor/ckeditor5-ui';
import { Collection } from '@ckeditor/ckeditor5-utils';

// The default dropdown.
const dropdownView = createDropdown( locale );

// The collection of the list items.
const items = new Collection();

items.add( {
	type: 'button',
	model: new ViewModel( {
		withText: true,
		label: 'Foo'
	} )
} );

items.add( {
	type: 'button',
	model: new ViewModel( {
		withText: true,
		label: 'Bar'
	} )
} );

// Create a dropdown with a list inside the panel.
addListToDropdown( dropdownView, items );
```

#### Adding a toolbar to a dropdown

A {@link module:ui/toolbar/toolbarview~ToolbarView} can be added to a dropdown using the {@link module:ui/dropdown/utils~addToolbarToDropdown} helper.

```js
import { ButtonView, SplitButtonView, addToolbarToDropdown, createDropdown } from '@ckeditor/ckeditor5-ui';


const buttons = [];

// Add a simple button to the array of toolbar items.
buttons.push( new ButtonView() );

// Add another component to the array of toolbar items.
buttons.push( componentFactory.create( 'componentName' ) );

const dropdownView = createDropdown( locale, SplitButtonView );

// Create a dropdown with a toolbar inside the panel.
addToolbarToDropdown( dropdownView, buttons );
```

A common practice is making the main dropdown button {@link module:ui/dropdown/dropdownview~DropdownView#isEnabled enabled} when one of the toolbar items is enabled:

```js
// Enable the dropdown's button when any of the toolbar items is enabled.
dropdownView.bind( 'isEnabled' ).toMany( buttons, 'isEnabled',
	( ...areEnabled ) => areEnabled.some( isEnabled => isEnabled )
);
```

### Dialogs and modals

The framework provides the UI dialog component. The dialog system in CKEditor&nbsp;5 is brought by the {@link module:ui/dialog/dialog~Dialog `Dialog` plugin}. It offers API for displaying [views](#views) in dialogs. In a sense, this plugin corresponds to another one that manages views in balloons (popovers) across the UI ({@link module:ui/panel/balloon/contextualballoon~ContextualBalloon `ContextualBalloon` plugin}).

Dialog is a pop-up window that does not close when the user clicks outside of it. It allows for interacting with the editor and its content while being open (unless it is a modal, which blocks the interaction with the rest of the page until closed). A dialog is also {@link module:ui/bindings/draggableviewmixin~DraggableViewMixin draggable} with a mouse or touch if you configure it to display a [header](#header). Only one dialog can be open at a time &ndash; opening another one closes the previously visible one.

<<<<<<< HEAD
Check out these {@link framework/plugins/plugins example plugins} that display:
* a {@link framework/architecture/ui-components#dialog dialog window},
* a {@link framework/architecture/ui-components#modal modal window}.
=======
Check out these {@link installation/plugins/plugins example plugins} that display:
* A {@link framework/architecture/ui-components#dialog dialog window}.
* A {@link framework/architecture/ui-components#modal modal window}.
>>>>>>> 08f5370d

Learn more about the [structure and behavior](#structure-and-behavior) of dialog windows.

#### Modals

Modals are similar to the dialogs &ndash; they share the same structure rules, API, etc. The major difference is that while a modal is open, the user cannot interact with the editor or the rest of the page. They are covered with a non-transparent overlay. You can use a modal, for example, to force the user to take one of the specified actions.

To create a modal, use the optional {@link module:ui/dialog/dialog~DialogDefinition#isModal `isModal`} property of the {@link module:ui/dialog/dialog~Dialog#show `Dialog#show()`} method:

```js
editor.plugins.get( 'Dialog' ).show( {
	isModal: true,

	// The rest of the dialog definition.
} );
```

There are different ways to close a modal:
* Clicking the "Close" button in the corner (if the [header](#header) is visible).
* Using the <kbd>Esc</kbd> keystroke or one of the [action buttons](#action-buttons).

<info-box warning>
	Below you will learn about the ways to disable some of these methods. Remember to always leave at least one option to close the modal. Otherwise, you will lock the users inside a modal.
</info-box>

#### Structure and behavior

A dialog can consist of three parts, each of which is optional:
* The [header](#header) (also used as a drag handler).
* The [content](#content) (the body of the dialog).
* The [action buttons](#action-buttons) area (a collection of buttons).

You cannot change the order of these parts.

##### Header

A header may consist of any combination of three elements:

* The icon.
* The title.
* The "Close" button.

By default, the "Close" button ("X") is added to the header as long as you provide an icon or a title. To hide it, set the `hasCloseButton` flag to `false`:

```js
import { icons } from 'ckeditor5/src/core.js';

// ...

editor.plugins.get( 'Dialog' ).show( {
	icon: icons.pencil,
	title: 'My first dialog',
	// Do not display the "Close" button.
	hasCloseButton: false,

	// The rest of the dialog definition.
} );
```

<info-box>
	If you decide to hide the "Close" button, remember to leave some other way to close the dialog. The <kbd>Esc</kbd> keystroke also closes the dialog but it may not be available, for example, for touch screen users.
</info-box>

##### Content

This part can be a single [view](#views) or a collection of views. They will be displayed directly inside the body of the dialog. Below, you can find an example of how to insert a block of text into the dialog.

```js
const textView = new View( locale );

textView.setTemplate( {
	tag: 'div',
	attributes: {
		style: {
			padding: 'var(--ck-spacing-large)',
			whiteSpace: 'initial',
			width: '100%',
			maxWidth: '500px'
		},
		tabindex: -1
	},
	children: [
		'This is a sample content of the dialog.',
		'You can put here text, images, inputs, buttons, etc.'
	]
} );

editor.plugins.get( 'Dialog' ).show( {
	title: 'Info dialog with text',
	content: textView,

	// The rest of the dialog definition.
} );
```

The content of the dialog determines its dimensions. If you want to display a dialog with a fixed size, make sure the content has a fixed size too. For displaying long text, we recommend setting `max-height: [fixed value]` together with `overflow: auto` on the content container (element). This will restrict the vertical space the dialog will use on the screen.

##### Action buttons

The last segment of the dialog is the actions area, where the buttons are displayed. You can fully customize their behavior using the `onCreate()` and `onExecute()` callbacks. Below you can find an example of the configuration for the four custom buttons:

* The "OK" button that closes the dialog and has a custom CSS class set.
* The "Set custom title" button that changes the dialog title.
* The "This button will be enabled in..." button that changes its state after a few seconds.
* The "Cancel" button that closes the dialog.

```js
editor.plugins.get( 'Dialog' ).show( {
	// ...

	actionButtons: [
		{
			label: 'OK',
			class: 'ck-button-action',
			withText: true,
			onExecute: () => dialog.hide()
		},
		{
			label: 'Set custom title',
			withText: true,
			onExecute: () => {
				dialog.view.headerView.label = 'New title';
			}
		},
		{
			label: 'This button will be enabled in 5...'
			withText: true,
			onCreate: buttonView => {
				buttonView.isEnabled = false;
				let counter = 5;

				const interval = setInterval( () => {
					buttonView.label = `This button will be enabled in ${ --counter }...`;

					if ( counter === 0 ) {
						clearInterval( interval );
						buttonView.label = 'This button is now enabled!';
						buttonView.isEnabled = true;
					}
				}, 1000 );
			}
		},
		{
			label: 'Cancel',
			withText: true,
			onExecute: () => dialog.hide()
		}
	]
} );
```

You can also bind the button state to the content to ensure some required actions were taken by the user. See the example of the "Yes/No modal" definition. It requires the user to mark the checkbox to close the modal:

```js
// First, create the content to be injected into a the modal.
// In this example a simple switch button is used.
const switchButtonView = new SwitchButtonView( locale );

switchButtonView.set( {
	label: t( 'I accept the terms and conditions' ),
	withText: true
} );

// Manage the state of the switch button when the user clicks it.
switchButtonView.on( 'execute', () => {
	switchButtonView.isOn = !switchButtonView.isOn;
} );

// Then show the modal.
editor.plugins.get( 'Dialog' ).show( {
	id: 'yesNoModal',
	isModal: true,
	title: 'Accept the terms to enable the "Yes" button',
	hasCloseButton: false,
	content: switchButtonView,
	actionButtons: [
		{
			label: t( 'Yes' ),
			class: 'ck-button-action',
			withText: true,
			onExecute: () => dialog.hide(),
			onCreate: buttonView => {
				// By default, the "Yes" button in the dialog is disabled.
				buttonView.isEnabled = false;

				// The "Yes" button will be enabled as soon as the user
				// toggles the switch button.
				switchButtonView.on( 'change:isOn', () => {
					buttonView.isEnabled = switchButtonView.isOn;
				} );
			}
		},
		{
			label: t( 'No' ),
			withText: true,
			onExecute: () => dialog.hide()
		}
	],
	// Disable the "Esc" key.
	onShow: dialog => {
		dialog.view.on( 'close', ( evt, data ) => {
			if ( data.source === 'escKeyPress' ) {
				evt.stop();
			}
		}, { priority: 'high' } );
	}
} );
```

#### Accessibility

Dialogs provide full keyboard accessibility.
* While a dialog is open, strike the <kbd>Ctrl</kbd>+<kbd>F6</kbd> combination to move the focus between the editor and the dialog.
* You can also close a dialog at any time by pressing the <kbd>Esc</kbd> key (even if the "Close" button is hidden).
* To navigate through the dialog, use the <kbd>Tab</kbd> and <kbd>Shift</kbd>+<kbd>Tab</kbd> keystrokes.

The content of the dialog is also available for screen readers.

#### API

The dialog’s lifecycle (creating and destroying) is managed by the {@link module:ui/dialog/dialog `Dialog` plugin}. It provides two public methods: {@link module:ui/dialog/dialog~Dialog#show `show()`} and {@link module:ui/dialog/dialog~Dialog#hide `hide()`}. Both of them fire the respective events ({@link module:ui/dialog/dialog~DialogShowEvent `show`} and {@link module:ui/dialog/dialog~DialogHideEvent `hide`}), so it is possible to hook after or before them.

##### The `Dialog#show()` method

The {@link module:ui/dialog/dialog~Dialog#show `Dialog#show()`} method hides any visible dialog and displays a new one. It accepts a dialog definition that allows to shape the structure and behavior of the dialog. See the {@link module:ui/dialog/dialog~DialogDefinition `DialogDefinition`} API to learn more about the possibilities it gives.

##### The `Dialog#show:[id]` event

When the [`Dialog#show()`](#the-dialogshow-method) function gets called, a namespaced {@link module:ui/dialog/dialog~DialogShowEvent `show:[id]`} event is fired. This allows for customizing the dialog’s behavior.

For example, you can change the default position of the "Find and replace" dialog from the editor corner to the bottom with the following code:

```js
import { DialogViewPosition } from 'ckeditor5/src/ui.js';

// ...

editor.plugins.get( 'Dialog' ).on( 'show:findAndReplace', ( evt, data ) => {
	Object.assign( data, { position: DialogViewPosition.EDITOR_BOTTOM_CENTER } );
}, { priority: 'high' } );
```

You can also listen to the general `'show'` event to customize all dialogs at once.

##### The `Dialog#hide()` method

Executing the {@link module:ui/dialog/dialog~Dialog#hide `Dialog#hide()`} method will hide the dialog. It will also call the [`onHide()`](#using-the-onshow-and-onhide-callbacks) callback if it was provided in the respective {@link module:ui/dialog/dialog~Dialog#show `Dialog#show()`} method call.

##### The `Dialog#hide:[id]` event

Similarly to the [`show:[id]`](#the-dialogshowid-event) event, the {@link module:ui/dialog/dialog~DialogHideEvent `hide:[id]`} event gets fired when the [`Dialog#hide()`](#the-dialoghide-method) is called. It allows for executing custom actions:

```js
// Logs after the "Find and Replace" dialog gets hidden.
editor.plugins.get( 'Dialog' ).on( 'hide:findAndReplace', () => {
	console.log( 'The "Find and Replace" dialog was hidden.' );
} );
```

You can also listen to the general `'hide'` event to react to all dialogs at once.

##### The `DialogView#close` event

When the <kbd>Esc</kbd> key or the "Close" button is pressed with the dialog open, the {@link module:ui/dialog/dialogview~DialogView `DialogView`} fires the {@link module:ui/dialog/dialogview~DialogViewCloseEvent `close`} event with the according `source` parameter. Then the {@link module:ui/dialog/dialog~Dialog `Dialog` plugin} hides (and destroys) the dialog.

You can control this behavior, for example, disabling the <kbd>Esc</kbd> key handling:

```js
editor.plugins.get( 'Dialog' ).view.on( 'close', ( evt, data ) => {
	if ( data.source === 'escKeyPress' ) {
		evt.stop();
	}
} )
```

You can also pass such code directly in the `show()` method call in the `onShow` callback:

```js
editor.plugins.get( 'Dialog' ).show( {
	onShow: dialog => {
		dialog.view!.on( 'close', ( evt, data ) => {
			if ( data.source === 'escKeyPress' ) {
				evt.stop();
			}
		}, { priority: 'high' } );
	}
	// The rest of the dialog definition.
} );
```

<info-box warning>
	Blocking the usage of the <kbd>Esc</kbd> key limits the accessibility. It is considered a bad practice. If you need to do this, remember to always leave at least one way to close the dialog or modal.
</info-box>

##### Using the `onShow` and `onHide` callbacks

The {@link module:ui/dialog/dialog~DialogDefinition `DialogDefinition`} accepts two callbacks. They allow customizing the actions after the dialog is shown ({@link module:ui/dialog/dialog~DialogDefinition#onShow `onShow()`}) and hidden ({@link module:ui/dialog/dialog~DialogDefinition#onHide `onHide()`}).

The `onShow` callback allows you to manipulate the dialog values or set additional listeners. In the [`DialogView#event:close` event](#the-dialogviewclose-event) section you can find an example of how to disable the <kbd>Esc</kbd> key with it. The code below shows how to bootstrap the dynamic field filling.

```js
// Import necessary classes.
import { View, InputTextView } from '@ckeditor/ckeditor5-ui';

// Create an input.
const input = new InputTextView();
const dialogBody = new View();

dialogBody.setTemplate( {
	tag: 'div',
	children: [
		// Other elements of the view.
		input
	]
	// The rest of the template.
} );

editor.plugins.get( 'Dialog' ).show( {
	onShow: () => {
		// Set the dynamic initial input value.
		input.value = getDataFromExternalSource();
	},
	// The rest of the dialog definition.
} );
```

The `onHide` callback will be particularly helpful to reset the state of the component or its controller once the dialog is closed.

```js
// Executing inside a class with the "controller" property that has the state connected to the dialog.
editor.plugins.get( 'Dialog' ).show( {
	onHide: dialog => {
		this.controller.reset(); // Reset the controller state once the dialog is hidden.
	},
	// The rest of the dialog definition.
} );
```

#### Visibility and positioning

Only one dialog can be visible at the same time. Opening another dialog (from the same or another editor instance) will close the previous dialog.

If not specified otherwise, the dialog will display in the center of the editor's editing area. A modal will display in the center of the screen. Custom dialogs can have their position set to one of the pre-configured options (see {@link module:ui/dialog/dialogview.DialogViewPosition}). The relative positioning is disabled once the dialog is manually dragged by the user.

* When you develop your dialog, specify the {@link module:ui/dialog/dialog~DialogDefinition#position} property in a definition passed to the {@link module:ui/dialog/dialog~Dialog#show `Dialog#show()`} method, for instance:

```js
import { DialogViewPosition } from 'ckeditor5/src/ui.js';

// ...

const dialog = editor.plugins.get( 'Dialog' );

dialog.show( {
	// ...

	// Change the default position of the dialog.
	position: DialogViewPosition.EDITOR_BOTTOM_CENTER
} );
```

* To change the position of an existing dialog or manage positions dynamically, use the {@link module:ui/dialog/dialog~DialogShowEvent `show`} event listener (see the [example code](#the-dialogshowid-event)).

Sometimes, when the content of the dialog or the environment changes (for example, the editor is resized), you may want to force-update the position of the dialog. This will restore its position to the {@link module:ui/dialog/dialog~DialogDefinition#position configured default}. It will also reset any manual positioning (dragging) done by the user. To do so, use the {@link module:ui/dialog/dialogview~DialogView#updatePosition} method.

```js
editor.plugins.get( 'Dialog' ).view.updatePosition();
```

### Best practices

For the best user experience, the editing view should get {@link module:engine/view/view~View#focus focused} upon any user action (like executing a command) to make sure the editor retains focus:

```js
// Execute some action on the "dropdown#execute" event.
dropdownView.buttonView.on( 'execute', () => {
	editor.execute( 'command', { value: "command-value" } );
	editor.editing.view.focus();
} );
```

## Keystrokes and focus management

The framework offers built-in classes that help manage keystrokes and focus in the UI. They are useful when it comes to bringing accessibility features to the application.

<info-box>
	If you want to know how the editor handles focus under the hood and what tools make it possible, check out the {@link framework/deep-dive/focus-tracking Deep dive into focus tracking} guide.
</info-box>

### Focus tracker

The {@link module:utils/focustracker~FocusTracker `FocusTracker`} class can observe some HTML elements and determine if one of them is focused either by the user (clicking, typing) or using the `HTMLElement.focus()` DOM method.

```js
import { FocusTracker } from '@ckeditor/ckeditor5-utils';

// More imports.
// ...

const focusTracker = new FocusTracker();
```

To register elements in the tracker, use the {@link module:utils/focustracker~FocusTracker#add `add()`} method:

```js
focusTracker.add( document.querySelector( '.some-element' ) );
focusTracker.add( viewInstance.element );
```

Observing the focus tracker's {@link module:utils/focustracker~FocusTracker#isFocused `isFocused`} observable property allows you to determine whether one of the registered elements is currently focused:

```js
focusTracker.on( 'change:isFocused', ( evt, name, isFocused ) => {
	if ( isFocused ) {
		console.log( 'The', focusTracker.focusedElement, 'is focused now.' );
	} else {
		console.log( 'The elements are blurred.' );
	}
} );
```

This information is useful when implementing a certain type of UI whose behavior depends on the focus. For example, contextual panels and floating balloons containing forms should hide when the user decides to abandon them.

Learn more about the focus tracker class in the {@link framework/deep-dive/focus-tracking#using-the-focustracker-class Deep dive into focus tracking} guide.

### Keystroke handler

The {@link module:utils/keystrokehandler~KeystrokeHandler `KeystrokeHandler`} listens to the keystroke events fired by an HTML element or any of its descendants. It executes pre-defined actions when the keystroke is pressed. Usually, each [view](#views) creates its keystroke handler instance. It takes care of the keystrokes fired by the elements the view has rendered.

```js
import { KeystrokeHandler } from '@ckeditor/ckeditor5-utils';

// More imports.
// ...

const keystrokeHandler = new KeystrokeHandler();
```

To define the scope of the keystroke handler in the DOM, use the {@link module:utils/keystrokehandler~KeystrokeHandler#listenTo `listenTo()`} method:

```js
keystrokeHandler.listenTo( document.querySelector( '.some-element' ) );
keystrokeHandler.listenTo( viewInstance.element );
```

<info-box>
	Check out the list of {@link module:utils/keyboard#keyCodes known key names} supported by the keystroke handler.
</info-box>

Keystroke action callbacks are functions. To prevent the default action of the keystroke and stop further propagation, use the `cancel()` function provided in the callback.

```js
keystrokeHandler.set( 'Tab', ( keyEvtData, cancel ) => {
	console.log( 'Tab was pressed!' );

	// This keystroke has been handled and can be canceled.
	cancel();
} );
```

<info-box>
	There is also an {@link module:core/editingkeystrokehandler~EditingKeystrokeHandler `EditingKeystrokeHandler`} class which has the same API as `KeystrokeHandler` but it offers direct keystroke bindings to editor commands.

	The editor provides such a keystroke handler under the {@link module:core/editor/editor~Editor#keystrokes `editor.keystrokes`} property so any plugin can register keystrokes associated with editor commands. For example, the {@link module:undo/undo~Undo} plugin registers `editor.keystrokes.set( 'Ctrl+Z', 'undo' );` to execute its `undo` command.
</info-box>

When you assign multiple callbacks to the same keystroke, you can use priorities to decide which one to handle first and whether to execute other callbacks at all:

```js
keystrokeHandler.set( 'Ctrl+A', ( keyEvtData ) => {
	console.log( 'A normal priority listener.' );
} );

keystrokeHandler.set( 'Ctrl+A', ( keyEvtData ) => {
	console.log( 'A high priority listener.' );

	// The normal priority listener will not be executed.
	cancel();
}, { priority: 'high' } );
```

Pressing <kbd>Ctrl</kbd>+<kbd>A</kbd> will log:

```
"A high priority listener."
```

<info-box>
	Check out the {@link framework/deep-dive/event-system#listener-priorities event system deep dive guide} to learn more about event listener priorities.
</info-box><|MERGE_RESOLUTION|>--- conflicted
+++ resolved
@@ -447,15 +447,9 @@
 
 Dialog is a pop-up window that does not close when the user clicks outside of it. It allows for interacting with the editor and its content while being open (unless it is a modal, which blocks the interaction with the rest of the page until closed). A dialog is also {@link module:ui/bindings/draggableviewmixin~DraggableViewMixin draggable} with a mouse or touch if you configure it to display a [header](#header). Only one dialog can be open at a time &ndash; opening another one closes the previously visible one.
 
-<<<<<<< HEAD
 Check out these {@link framework/plugins/plugins example plugins} that display:
 * a {@link framework/architecture/ui-components#dialog dialog window},
 * a {@link framework/architecture/ui-components#modal modal window}.
-=======
-Check out these {@link installation/plugins/plugins example plugins} that display:
-* A {@link framework/architecture/ui-components#dialog dialog window}.
-* A {@link framework/architecture/ui-components#modal modal window}.
->>>>>>> 08f5370d
 
 Learn more about the [structure and behavior](#structure-and-behavior) of dialog windows.
 
