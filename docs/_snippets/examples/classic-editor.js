/**
 * @license Copyright (c) 2003-2023, CKSource Holding sp. z o.o. All rights reserved.
 * For licensing, see LICENSE.md or https://ckeditor.com/legal/ckeditor-oss-license
 */

/* globals ClassicEditor, console, window, document */

import { CS_CONFIG } from '@ckeditor/ckeditor5-cloud-services/tests/_utils/cloud-services-config';

ClassicEditor
	.create( document.querySelector( '#snippet-classic-editor' ), {
		cloudServices: CS_CONFIG,
		toolbar: {
			items: [
				'undo', 'redo',
				'|', 'heading',
				'|', 'bold', 'italic',
<<<<<<< HEAD
				'|', 'link', 'uploadImage', 'insertTable', 'blockQuote', 'mediaEmbed',
=======
				'|', 'link', 'insertImage', 'insertTable', 'mediaEmbed',
>>>>>>> 3bc82b21
				'|', 'bulletedList', 'numberedList', 'outdent', 'indent'
			]
		},
		ui: {
			viewportOffset: {
				top: window.getViewportTopOffsetConfig()
			}
		}
	} )
	.then( editor => {
		window.editor = editor;
	} )
	.catch( err => {
		console.error( err );
	} );<|MERGE_RESOLUTION|>--- conflicted
+++ resolved
@@ -15,11 +15,7 @@
 				'undo', 'redo',
 				'|', 'heading',
 				'|', 'bold', 'italic',
-<<<<<<< HEAD
-				'|', 'link', 'uploadImage', 'insertTable', 'blockQuote', 'mediaEmbed',
-=======
 				'|', 'link', 'insertImage', 'insertTable', 'mediaEmbed',
->>>>>>> 3bc82b21
 				'|', 'bulletedList', 'numberedList', 'outdent', 'indent'
 			]
 		},
