--- conflicted
+++ resolved
@@ -34,11 +34,7 @@
 	The starter files come with the {@link framework/development-tools/inspector CKEditor&nbsp;5 Inspector} attached to the editor, so you can debug and observe what is happening in the model and the view layers. It will give you tons of useful information about the state of the editor such as internal data structures, selection, commands, and many more.
 </info-box>
 
-<<<<<<< HEAD
-If you want to set up the project yourself, you should follow the steps listed in the {@link framework/quick-start the "Quick start" section}.
-=======
 If you want to set up the project yourself, you will need to install the [`@ckeditor/ckeditor5-core`](https://www.npmjs.com/package/@ckeditor/ckeditor5-core) package, which contains the `Plugin` class, and the [`@ckeditor/ckeditor5-ui`](https://www.npmjs.com/package/@ckeditor/ckeditor5-ui) package, which contains the UI library and the framework.
->>>>>>> f7dbb0ff
 
 Your entry point to the plugin is `main.js`:
 
