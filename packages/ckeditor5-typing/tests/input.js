--- conflicted
+++ resolved
@@ -580,11 +580,7 @@
 					type: 'children',
 					oldChildren: Array.from( viewRoot.getChild( 0 ).getChild( 0 ).getChildren() ),
 					newChildren: [
-<<<<<<< HEAD
-						new ViewElement( viewDocument, 'strong', null, new ViewText( viewDocument, 'Fx' ) ),
-=======
-						new ViewElement( 'strong', null, new ViewText( 'Fx' ) )
->>>>>>> 0cadc8ee
+						new ViewElement( viewDocument, 'strong', null, new ViewText( viewDocument, 'Fx' ) )
 					],
 					node: viewRoot.getChild( 0 ).getChild( 0 )
 				}
