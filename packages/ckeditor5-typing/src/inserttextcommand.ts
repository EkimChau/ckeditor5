--- conflicted
+++ resolved
@@ -115,10 +115,6 @@
 	}
 }
 
-<<<<<<< HEAD
-declare module '@ckeditor/ckeditor5-core' {
-	interface CommandsMap {
-=======
 export interface InsertTextCommandOptions {
 	text?: string;
 	selection?: Selection | DocumentSelection;
@@ -136,7 +132,6 @@
 declare module '@ckeditor/ckeditor5-core' {
 	interface CommandsMap {
 		input: InsertTextCommand;
->>>>>>> 1057e240
 		insertText: InsertTextCommand;
 	}
 }