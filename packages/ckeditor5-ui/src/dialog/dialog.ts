--- conflicted
+++ resolved
@@ -171,7 +171,6 @@
 			this.hide();
 		} );
 
-<<<<<<< HEAD
 		if ( editor.plugins.has( 'SourceEditing' ) ) {
 			const sourceEditing: SourceEditing = editor.plugins.get( 'SourceEditing' );
 
@@ -184,13 +183,9 @@
 			} );
 		}
 
-		editor.ui.view.body.add( this.view );
-		editor.ui.focusTracker.add( this.view.element! );
-=======
 		editor.ui.view.body.add( view );
 		editor.ui.focusTracker.add( view.element! );
 		editor.keystrokes.listenTo( view.element! );
->>>>>>> 094ba347
 
 		// Unless the user specified a position, modals should always be centered on the screen.
 		// Otherwise, let's keep dialogs centered in the editing root by default.
