/**
 * @license Copyright (c) 2003-2023, CKSource Holding sp. z o.o. All rights reserved.
 * For licensing, see LICENSE.md or https://ckeditor.com/legal/ckeditor-oss-license
 */

/**
 * @module ui/colorpicker/colorpickerview
 */

/* eslint-disable @typescript-eslint/ban-ts-comment */

import { type Locale, global } from '@ckeditor/ckeditor5-utils';
import { debounce, type DebouncedFunc } from 'lodash-es';
import View from '../view';
import type InputTextView from '../inputtext/inputtextview';
import LabeledFieldView from '../labeledfield/labeledfieldview';
import { createLabeledInputText } from '../labeledfield/utils';

// There are no available types for 'color-parse' module.
// @ts-ignore
import { default as parse } from 'color-parse';
import * as convert from 'color-convert';
import 'vanilla-colorful/hex-color-picker.js';
import '../../theme/components/colorpicker/colorpicker.css';

export default class ColorPickerView extends View {
	/**
	 * Color picker component.
	 */
	declare public picker: HTMLElement;

	/**
	 * Input to defining custom colors in HEX.
	 */
	declare public input: LabeledFieldView<InputTextView>;

	/**
	 * Current color state in color picker.
	 */
	declare public color: string;

	/**
	 * @TODO
	 */
	declare public outputColorFormat: ColorPickerOutputFormat;

	/**
	* Debounced event method. The `pickerEvent()` method is called the specified `waitingTime` after `debouncedPickerEvent()` is called,
	* unless a new action happens in the meantime.
	*/
	declare private _debouncePickerEvent: DebouncedFunc<( arg: string ) => void>;

	/**
	* Debounced event method. The `inputEvent()` method is called the specified `waitingTime` after `debouncedInputEvent()` is called,
	* unless a new action happens in the meantime.
	*/
	declare private _debounceInputEvent: DebouncedFunc<( arg: string ) => void>;

	constructor( locale: Locale | undefined, colorPickerFormat?: ColorPickerOutputFormat ) {
		super( locale );

		this.set( 'color', '' );
		this.outputColorFormat = colorPickerFormat || 'hsl';

		this.input = this._createInput();

		const children = this.createCollection();
		children.add( this.input );

		this.setTemplate( {
			tag: 'div',
			attributes: {
				class: [ 'ck', 'ck-color-picker' ]
			},
			children
		} );

<<<<<<< HEAD
		const waitingTime = 150;

		this._debouncePickerEvent = debounce( this._setColorFromPicker, waitingTime );
		this._debounceInputEvent = debounce( this._setColorFromInput, waitingTime );
	}

	/**
	 * @TODO
	 *
	 * @param color
	 * @returns
	 */
	private _setColorFromPicker( color: string ): void {
		this.color = color;

		const parsedColor: { space: string; values: Array<number> } = parse( color );

		if ( !parsedColor.space || parsedColor.space === this.outputColorFormat ) {
			this.fire( 'change', { value: color } );
=======
		this._debounceColorPickerEvent = debounce( ( color: string ) => {
			this.set( 'color', color );
		}, waitingTime );
>>>>>>> c5238a2f

			return;
		}

		const outputColor = convertColor( parsedColor, this.outputColorFormat );

		this.fire( 'change', { value: outputColor } );
	}

	/**
	 * @TODO
	 *
	 * @param color
	 * @returns
	 */
	private _setColorFromInput( color: string ): void {
		const parsedColor: { space: string; values: Array<number> } = parse( color );

		if ( !parsedColor.space || parsedColor.space === this.outputColorFormat ) {
			this.fire( 'change', { value: color } );
			this.setColor( color );

			return;
		}

		const outputColor = convertColor( parsedColor, this.outputColorFormat );

		this.fire( 'change', { value: outputColor } );
	}

	// Sets color in the color picker.
	public setColor( color: string | undefined ): void {
		let newPickerColor: string;

		// E.g. selection without color.
		if ( !color ) {
			newPickerColor = '';
		}
		// Color is already in hex format (e.g. coming from picker or selection), so don't convert it.
		else if ( color.startsWith( '#' ) ) {
			newPickerColor = color;
		} else {
			const parsedColor: { space: string; values: Array<number> } = parse( color );

			// Color is invalid - reset it.
			if ( parsedColor.space === undefined ) {
				newPickerColor = '';
			}
			// Convert the color to the default internal picker's format - hex.
			else {
				newPickerColor = convertColor( parsedColor, 'hex' );
			}
		}

		this.color = newPickerColor;

		// If picker hasn't been rendered yet, don't try to set its attribute.
		if ( !this.picker ) {
			return;
		}

		this.picker.setAttribute( 'color', newPickerColor );
	}

	// Renders color picker in the view.
	public override render(): void {
		super.render();

		this.picker = global.document.createElement( 'hex-color-picker' );
		this.picker.setAttribute( 'class', 'hex-color-picker' );

		if ( this.element ) {
			this.element.insertBefore( this.picker, this.input.element );
		}

		this.picker.addEventListener( 'color-changed', event => {
			const customEvent = event as CustomEvent;
			const color = customEvent.detail.value;
			this._debouncePickerEvent( color );
		} );
	}

	// Creates input for defining custom colors in color picker.
	private _createInput(): LabeledFieldView<InputTextView> {
		const labeledInput = new LabeledFieldView( this.locale, createLabeledInputText );
		const locale = this.locale;

		labeledInput.set( {
			label: locale!.t( 'HEX' ),
			class: 'color-picker-hex-input'
		} );

		labeledInput.fieldView.bind( 'value' ).to( this, 'color' );

		labeledInput.fieldView.on( 'input', () => {
			const inputValue = labeledInput.fieldView.element!.value;

			if ( inputValue ) {
				this._debounceInputEvent( inputValue );
			}
		} );

		return labeledInput;
	}
<<<<<<< HEAD
}

/**
 * @TODO
 *
 * @param colorObject
 * @returns
 */
function convertColor( colorObject: { space: string; values: Array<number> }, outputFormat: ColorPickerOutputFormat ) {
	// @ts-ignore
	const convertedColorChannels: Array<number> = convert[ colorObject.space ].hex( colorObject.values );

	return formatColorOutput( outputFormat, convertedColorChannels );
}

/**
 * @TODO
 *
 * @param format
 * @param values
 * @returns
 */
function formatColorOutput( format: ColorPickerOutputFormat, values: Array<number> | string ): string {
	switch ( format ) {
		case 'hex': return `#${ values }`;
		case 'rgb': return `rgb( ${ values[ 0 ] }, ${ values[ 1 ] }, ${ values[ 2 ] } )`;
		case 'hsl': return `hsl( ${ values[ 0 ] }, ${ values[ 1 ] }%, ${ values[ 2 ] }% )`;
		case 'hwb': return `hwb( ${ values[ 0 ] }, ${ values[ 1 ] }, ${ values[ 2 ] } )`;
		case 'lab': return `lab( ${ values[ 0 ] }% ${ values[ 1 ] } ${ values[ 2 ] } )`;
		case 'lch': return `lch( ${ values[ 0 ] }% ${ values[ 1 ] } ${ values[ 2 ] } )`;

		default: return '';
	}
}

/**
 * @TODO
 */
export type ColorPickerOutputFormat = 'hex' | 'rgb' | 'hsl' | 'hwb' | 'lab' | 'lch';

type CustomEvent = Event & {
	detail: {
		value: string;
	};
};

type ColorPickerType = HTMLElement & {
	color: string;
};
=======
}
>>>>>>> c5238a2f
<|MERGE_RESOLUTION|>--- conflicted
+++ resolved
@@ -75,8 +75,10 @@
 			children
 		} );
 
-<<<<<<< HEAD
 		const waitingTime = 150;
+		// this._debounceColorPickerEvent = debounce( ( color: string ) => {
+		// 	this.set( 'color', color );
+		// }, waitingTime );
 
 		this._debouncePickerEvent = debounce( this._setColorFromPicker, waitingTime );
 		this._debounceInputEvent = debounce( this._setColorFromInput, waitingTime );
@@ -94,19 +96,16 @@
 		const parsedColor: { space: string; values: Array<number> } = parse( color );
 
 		if ( !parsedColor.space || parsedColor.space === this.outputColorFormat ) {
-			this.fire( 'change', { value: color } );
-=======
-		this._debounceColorPickerEvent = debounce( ( color: string ) => {
+			// this.fire( 'change', { value: color } );
 			this.set( 'color', color );
-		}, waitingTime );
->>>>>>> c5238a2f
 
 			return;
 		}
 
 		const outputColor = convertColor( parsedColor, this.outputColorFormat );
 
-		this.fire( 'change', { value: outputColor } );
+		// this.fire( 'change', { value: outputColor } );
+		this.set( 'color', outputColor );
 	}
 
 	/**
@@ -119,15 +118,18 @@
 		const parsedColor: { space: string; values: Array<number> } = parse( color );
 
 		if ( !parsedColor.space || parsedColor.space === this.outputColorFormat ) {
-			this.fire( 'change', { value: color } );
-			this.setColor( color );
+			// this.fire( 'change', { value: color } );
+			this.set( 'color', color );
+			// this.setColor( color );
 
 			return;
 		}
 
 		const outputColor = convertColor( parsedColor, this.outputColorFormat );
 
-		this.fire( 'change', { value: outputColor } );
+		// this.fire( 'change', { value: outputColor } );
+
+		this.set( 'color', outputColor );
 	}
 
 	// Sets color in the color picker.
@@ -204,7 +206,6 @@
 
 		return labeledInput;
 	}
-<<<<<<< HEAD
 }
 
 /**
@@ -249,11 +250,4 @@
 	detail: {
 		value: string;
 	};
-};
-
-type ColorPickerType = HTMLElement & {
-	color: string;
-};
-=======
-}
->>>>>>> c5238a2f
+};