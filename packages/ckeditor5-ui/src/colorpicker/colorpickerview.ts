/**
 * @license Copyright (c) 2003-2023, CKSource Holding sp. z o.o. All rights reserved.
 * For licensing, see LICENSE.md or https://ckeditor.com/legal/ckeditor-oss-license
 */

/**
 * @module ui/colorpicker/colorpickerview
 */

<<<<<<< HEAD
import { convertColor, convertToHex, type ColorPickerConfig, type ColorPickerOutputFormat } from './utils.js';
=======
import { convertColor, convertToHex, type ColorPickerViewConfig } from './utils';
>>>>>>> d3613902

import { type Locale, global, env } from '@ckeditor/ckeditor5-utils';
import { debounce, type DebouncedFunc } from 'lodash-es';
import View from '../view.js';
import type InputTextView from '../inputtext/inputtextview.js';
import type ViewCollection from '../viewcollection.js';
import LabeledFieldView from '../labeledfield/labeledfieldview.js';
import { createLabeledInputText } from '../labeledfield/utils.js';

import 'vanilla-colorful/hex-color-picker.js';
import '../../theme/components/colorpicker/colorpicker.css';

const waitingTime = 150;

/**
 * A class which represents a color picker with an input field for defining custom colors.
 */
export default class ColorPickerView extends View {
	/**
	 * Element with saturation and hue sliders.
	 */
	declare public picker: HTMLElement;

	/**
	 * Container for a `#` sign prefix and an input for displaying and defining custom colors
	 * in HEX format.
	 */
	public hexInputRow: ColorPickerInputRowView;

	/**
	 * Current color selected in the color picker. It can be set by the component itself
	 * (through the palette or input) or from the outside (e.g. to reflect the current selection color).
	 */
	declare public color: string;

	/**
	 * List of slider views of the color picker.
	 */
	declare public slidersView: ViewCollection<SliderView>;

	/**
	 * An internal representation of a color.
	 *
	 * Since the picker uses a hex format, that's how we store it.
	 *
	 * Since this is unified color format it won't fire a change event if color is changed
	 * from `#f00` to `#ff0000` (same value, different format).
	 *
	 * @observable
	 * @private
	 */
	declare public _hexColor: string;

	/**
	 * Debounced function updating the `color` property in the component
	 * and firing the `ColorPickerColorSelectedEvent`. Executed whenever color in component
	 * is changed by the user interaction (through the palette or input).
	 *
	 * @private
	 */
	private _debounceColorPickerEvent: DebouncedFunc<( arg: string ) => void>;

	/**
	 * A reference to the configuration of the color picker specified in the constructor.
	 *
	 * @private
	 */
	private _config: ColorPickerViewConfig;

	/**
	 * Creates a view of color picker.
	 *
	 * @param locale
	 * @param config
	 */
	constructor( locale: Locale | undefined, config: ColorPickerViewConfig = {} ) {
		super( locale );

		this.set( {
			color: '',
			_hexColor: ''
		} );

		this.hexInputRow = this._createInputRow();
		const children = this.createCollection();

		if ( !config.hideInput ) {
			children.add( this.hexInputRow );
		}

		this.setTemplate( {
			tag: 'div',
			attributes: {
				class: [ 'ck', 'ck-color-picker' ],
				tabindex: -1
			},
			children
		} );

		this._config = config;

		this._debounceColorPickerEvent = debounce( ( color: string ) => {
			// At first, set the color internally in the component. It's converted to the configured output format.
			this.set( 'color', color );

			// Then let the outside world know that the user changed the color.
			this.fire<ColorPickerColorSelectedEvent>( 'colorSelected', { color: this.color } );
		}, waitingTime, {
			leading: true
		} );

		// The `color` property holds the color in the configured output format.
		// Ensure it before actually setting the value.
		this.on( 'set:color', ( evt, propertyName, newValue ) => {
			evt.return = convertColor( newValue, this._config.format || 'hsl' );
		} );

		// The `_hexColor` property is bound to the `color` one, but requires conversion.
		this.on( 'change:color', () => {
			this._hexColor = convertColorToCommonHexFormat( this.color );
		} );

		this.on( 'change:_hexColor', () => {
			// Update the selected color in the color picker palette when it's not focused.
			// It means the user typed the color in the input.
			if ( document.activeElement !== this.picker ) {
				this.picker.setAttribute( 'color', this._hexColor );
			}

			// There has to be two way binding between properties.
			// Extra precaution has to be taken to trigger change back only when the color really changes.
			if ( convertColorToCommonHexFormat( this.color ) != convertColorToCommonHexFormat( this._hexColor ) ) {
				this.color = this._hexColor;
			}
		} );
	}

	/**
	 * Renders color picker in the view.
	 */
	public override render(): void {
		super.render();

		this.picker = global.document.createElement( 'hex-color-picker' );
		this.picker.setAttribute( 'class', 'hex-color-picker' );
		this.picker.setAttribute( 'tabindex', '-1' );

		this._createSlidersView();

		if ( this.element ) {
			if ( this.hexInputRow.element ) {
				this.element.insertBefore( this.picker, this.hexInputRow.element );
			} else {
				this.element.appendChild( this.picker );
			}

			// Create custom stylesheet with a look of focused pointer in color picker and append it into the color picker shadowDom
			const styleSheetForFocusedColorPicker = document.createElement( 'style' );

			styleSheetForFocusedColorPicker.textContent = '[role="slider"]:focus [part$="pointer"] {' +
					'border: 1px solid #fff;' +
					'outline: 1px solid var(--ck-color-focus-border);' +
					'box-shadow: 0 0 0 2px #fff;' +
				'}';
			this.picker.shadowRoot!.appendChild( styleSheetForFocusedColorPicker );
		}

		this.picker.addEventListener( 'color-changed', event => {
			const customEvent = event as CustomEvent;
			const color = customEvent.detail.value;
			this._debounceColorPickerEvent( color );
		} );
	}

	/**
	 * Focuses the first pointer in color picker.
	 *
	 */
	public focus(): void {
		// In some browsers we need to move the focus to the input first.
		// Otherwise, the color picker doesn't behave as expected.
		// In FF, after selecting the color via slider, it instantly moves back to the previous color.
		// In all iOS browsers and desktop Safari, once the saturation slider is moved for the first time,
		// editor collapses the selection and doesn't apply the color change.
		// See: https://github.com/cksource/ckeditor5-internal/issues/3245, https://github.com/ckeditor/ckeditor5/issues/14119,
		// https://github.com/cksource/ckeditor5-internal/issues/3268.
		/* istanbul ignore next -- @preserve */
		if ( !this._config.hideInput && ( env.isGecko || env.isiOS || env.isSafari ) ) {
			const input: LabeledFieldView<InputTextView> = this.hexInputRow!.children.get( 1 )! as LabeledFieldView<InputTextView>;

			input.focus();
		}

		const firstSlider = this.slidersView.first!;

		firstSlider.focus();
	}

	/**
	 * Creates collection of sliders in color picker.
	 *
	 * @private
	 */
	private _createSlidersView(): void {
		const colorPickersChildren = [ ...this.picker.shadowRoot!.children ] as Array<HTMLElement>;
		const sliders = colorPickersChildren.filter( item => item.getAttribute( 'role' ) === 'slider' );

		const slidersView = sliders.map( slider => {
			const view = new SliderView( slider );

			return view;
		} );

		this.slidersView = this.createCollection();

		slidersView.forEach( item => {
			this.slidersView.add( item );
		} );
	}

	/**
	 * Creates input row for defining custom colors in color picker.
	 *
	 * @private
	 */
	private _createInputRow(): ColorPickerInputRowView {
		const hashView = new HashView();
		const colorInput = this._createColorInput();

		return new ColorPickerInputRowView( this.locale!, [ hashView, colorInput ] );
	}

	/**
	 * Creates the input where user can type or paste the color in hex format.
	 *
	 * @private
	 */
	private _createColorInput(): LabeledFieldView<InputTextView> {
		const labeledInput = new LabeledFieldView( this.locale, createLabeledInputText );
		const { t } = this.locale!;

		labeledInput.set( {
			label: t( 'HEX' ),
			class: 'color-picker-hex-input'
		} );

		labeledInput.fieldView.bind( 'value' ).to( this, '_hexColor', pickerColor => {
			if ( labeledInput.isFocused ) {
				// Text field shouldn't be updated with color change if the text field is focused.
				// Imagine user typing hex code and getting the value of field changed.
				return labeledInput.fieldView.value;
			} else {
				return pickerColor.startsWith( '#' ) ? pickerColor.substring( 1 ) : pickerColor;
			}
		} );

		// Only accept valid hex colors as input.
		labeledInput.fieldView.on( 'input', () => {
			const inputValue = labeledInput.fieldView.element!.value;

			if ( inputValue ) {
				// Trim the whitespace.
				const trimmedValue = inputValue.trim();

				// Drop the `#` from the beginning if present.
				const hashlessInput = trimmedValue.startsWith( '#' ) ? trimmedValue.substring( 1 ) : trimmedValue;

				// Check if it's a hex color (3,4,6 or 8 chars long and with proper characters).
				const isValidHexColor = [ 3, 4, 6, 8 ].includes( hashlessInput.length ) &&
					/(([0-9a-fA-F]{2}){3,4}|([0-9a-fA-F]){3,4})/.test( hashlessInput );

				if ( isValidHexColor ) {
					// If so, set the color.
					// Otherwise, do nothing.
					this._debounceColorPickerEvent( '#' + hashlessInput );
				}
			}
		} );

		return labeledInput;
	}
}

// Converts any color format to a unified hex format.
//
// @param inputColor
// @returns An unified hex string.
function convertColorToCommonHexFormat( inputColor: string ): string {
	let ret = convertToHex( inputColor );

	if ( !ret ) {
		ret = '#000';
	}

	if ( ret.length === 4 ) {
		// Unfold shortcut format.
		ret = '#' + [ ret[ 1 ], ret[ 1 ], ret[ 2 ], ret[ 2 ], ret[ 3 ], ret[ 3 ] ].join( '' );
	}

	return ret.toLowerCase();
}

// View abstraction over pointer in color picker.
class SliderView extends View {
	/**
	 * @param element HTML elemnt of slider in color picker.
	 */
	constructor( element: HTMLElement ) {
		super();
		this.element = element;
	}

	/**
	 * Focuses element.
	 */
	public focus(): void {
		this.element!.focus();
	}
}

// View abstraction over the `#` character before color input.
class HashView extends View {
	constructor( locale?: Locale ) {
		super( locale );

		this.setTemplate( {
			tag: 'div',
			attributes: {
				class: [
					'ck',
					'ck-color-picker__hash-view'
				]
			},
			children: '#'
		} );
	}
}

// The class representing a row containing hex color input field.
// **Note**: For now this class is private. When more use cases appear (beyond `ckeditor5-table` and `ckeditor5-image`),
// it will become a component in `ckeditor5-ui`.
//
// @private
class ColorPickerInputRowView extends View {
	/**
	 * A collection of row items (buttons, dropdowns, etc.).
	 */
	public readonly children: ViewCollection;

	/**
	 * Creates an instance of the form row class.
	 *
	 * @param locale The locale instance.
	 */
	constructor( locale: Locale, children?: Array<View> ) {
		super( locale );

		this.children = this.createCollection( children );

		this.setTemplate( {
			tag: 'div',
			attributes: {
				class: [
					'ck',
					'ck-color-picker__row'
				]
			},
			children: this.children
		} );
	}
}

/**
 * An event fired whenever the color was selected through the color picker palette
 * or the color picker input.
 *
 * This even fires only when the user changes the color. It does not fire when the color
 * is changed programmatically, e.g. via
 * {@link module:ui/colorpicker/colorpickerview~ColorPickerView#color}.
 *
 * @eventName ~ColorPickerView#colorSelected
 */
export type ColorPickerColorSelectedEvent = {
	name: 'colorSelected';
	args: [ {
		color: string;
	} ];
};<|MERGE_RESOLUTION|>--- conflicted
+++ resolved
@@ -7,11 +7,7 @@
  * @module ui/colorpicker/colorpickerview
  */
 
-<<<<<<< HEAD
-import { convertColor, convertToHex, type ColorPickerConfig, type ColorPickerOutputFormat } from './utils.js';
-=======
-import { convertColor, convertToHex, type ColorPickerViewConfig } from './utils';
->>>>>>> d3613902
+import { convertColor, convertToHex, type ColorPickerViewConfig } from './utils.js';
 
 import { type Locale, global, env } from '@ckeditor/ckeditor5-utils';
 import { debounce, type DebouncedFunc } from 'lodash-es';
