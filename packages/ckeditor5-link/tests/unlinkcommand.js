--- conflicted
+++ resolved
@@ -67,15 +67,8 @@
 
 				command.execute();
 
-<<<<<<< HEAD
-				expect( getData( model ) ).to.equal(
-					'<$text bold="true" linkHref="url">f</$text>' +
-					'[<$text bold="true">ooba</$text>]' +
-					'<$text bold="true" linkHref="url">r</$text>'
-				);
-=======
 				const assertAll = () => {
-					expect( getData( document ) ).to.equal(
+					expect( getData( model ) ).to.equal(
 						'<$text bold="true" linkHref="url">f</$text>' +
 						'[<$text bold="true">ooba</$text>]' +
 						'<$text bold="true" linkHref="url">r</$text>'
@@ -83,14 +76,13 @@
 				};
 
 				const assertEdge = () => {
-					expect( getData( document ) ).to.equal(
+					expect( getData( model ) ).to.equal(
 						'<$text bold="true" linkHref="url">f</$text>' +
 						'[<$text bold="true">ooba]<$text linkHref="url">r</$text></$text>'
 					);
 				};
 
 				testUtils.checkAssertions( assertAll, assertEdge );
->>>>>>> 20d57463
 			} );
 
 			it( 'should remove `linkHref` attribute from selected text when attributes have different value', () => {
