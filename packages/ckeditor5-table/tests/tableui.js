/**
 * @license Copyright (c) 2003-2024, CKSource Holding sp. z o.o. All rights reserved.
 * For licensing, see LICENSE.md or https://ckeditor.com/legal/ckeditor-oss-license
 */

/* global document */

import ClassicTestEditor from '@ckeditor/ckeditor5-core/tests/_utils/classictesteditor.js';
import { _clear as clearTranslations, add as addTranslations } from '@ckeditor/ckeditor5-utils/src/translation-service.js';
import testUtils from '@ckeditor/ckeditor5-core/tests/_utils/utils.js';

import TableEditing from '../src/tableediting.js';
import TableUI from '../src/tableui.js';
import InsertTableView from '../src/ui/inserttableview.js';
import SwitchButtonView from '@ckeditor/ckeditor5-ui/src/button/switchbuttonview.js';
import DropdownView from '@ckeditor/ckeditor5-ui/src/dropdown/dropdownview.js';
import ListSeparatorView from '@ckeditor/ckeditor5-ui/src/list/listseparatorview.js';
import SplitButtonView from '@ckeditor/ckeditor5-ui/src/dropdown/button/splitbuttonview.js';
import { icons } from '@ckeditor/ckeditor5-core';

describe( 'TableUI', () => {
	let editor, element;

	testUtils.createSinonSandbox();

	before( () => {
		addTranslations( 'en', {} );
		addTranslations( 'pl', {} );
	} );

	after( () => {
		clearTranslations();
	} );

	beforeEach( () => {
		element = document.createElement( 'div' );
		document.body.appendChild( element );

		return ClassicTestEditor
			.create( element, {
				plugins: [ TableEditing, TableUI ]
			} )
			.then( newEditor => {
				editor = newEditor;
			} );
	} );

	afterEach( () => {
		element.remove();

		return editor.destroy();
	} );

	describe( 'insertTable dropdown', () => {
		let insertTable;

		beforeEach( () => {
			insertTable = editor.ui.componentFactory.create( 'insertTable' );
			insertTable.render();

			document.body.appendChild( insertTable.element );

			insertTable.isOpen = true; // Dropdown is lazy loaded, so make sure its open (#6193).
		} );

		afterEach( () => {
			insertTable.element.remove();
		} );

		it( 'should register insertTable button', () => {
			expect( insertTable ).to.be.instanceOf( DropdownView );
			expect( insertTable.buttonView.label ).to.equal( 'Insert table' );
			expect( insertTable.buttonView.icon ).to.equal( icons.table );
		} );

		it( 'should bind to insertTable command', () => {
			const command = editor.commands.get( 'insertTable' );

			command.isEnabled = true;
			expect( insertTable.buttonView.isOn ).to.be.true;
			expect( insertTable.buttonView.isEnabled ).to.be.true;

			command.isEnabled = false;
			expect( insertTable.buttonView.isEnabled ).to.be.false;
		} );

		it( 'should execute insertTable command on button execute event', () => {
			const executeSpy = testUtils.sinon.spy( editor, 'execute' );

			const tableSizeView = insertTable.panelView.children.first;

			tableSizeView.rows = 2;
			tableSizeView.columns = 7;

			insertTable.fire( 'execute' );

			sinon.assert.calledOnce( executeSpy );
			sinon.assert.calledWithExactly( executeSpy, 'insertTable', { rows: 2, columns: 7 } );
		} );

		it( 'is not fully initialized until open', () => {
			const dropdown = editor.ui.componentFactory.create( 'insertTable' );

			for ( const childView of dropdown.panelView.children ) {
				expect( childView ).not.to.be.instanceOf( InsertTableView );
			}
		} );

		describe( 'on open', () => {
			let insertTable;

			beforeEach( () => {
				insertTable = editor.ui.componentFactory.create( 'insertTable' );

				insertTable.render();
				document.body.appendChild( insertTable.element );

				insertTable.isOpen = true; // Dropdown is lazy loaded (#6193).
				insertTable.isOpen = false;
			} );

			afterEach( () => {
				insertTable.element.remove();
				insertTable.destroy();
			} );

			it( 'should focus the first tile in the grid', () => {
				const spy = sinon.spy( insertTable.panelView.children.first.items.first, 'focus' );

				insertTable.buttonView.fire( 'open' );

				sinon.assert.calledOnce( spy );
			} );
		} );
	} );

	describe( 'menuBar:insertTable menu bar menu', () => {
		let menuView;

		beforeEach( () => {
			menuView = editor.ui.componentFactory.create( 'menuBar:insertTable' );
			menuView.render();

			document.body.appendChild( menuView.element );

			menuView.isOpen = true;
		} );

		afterEach( () => {
			menuView.element.remove();
		} );

		it( 'should set properties on a button', () => {
			expect( menuView.buttonView.label ).to.equal( 'Table' );
			expect( menuView.buttonView.icon ).to.equal( icons.table );
		} );

		it( 'should bind #isEnabled to the InsertTableCommand', () => {
			const command = editor.commands.get( 'insertTable' );

			expect( menuView.isEnabled ).to.be.true;

			command.forceDisabled( 'foo' );
			expect( menuView.isEnabled ).to.be.false;

			command.clearForceDisabled( 'foo' );
			expect( menuView.isEnabled ).to.be.true;
		} );

		it( 'should render InsertTableView', () => {
			expect( menuView.panelView.children.first ).to.be.instanceOf( InsertTableView );
		} );

		it( 'should delegate #execute from InsertTableView to the MenuBarMenuView', () => {
			const spy = sinon.spy();

			menuView.on( 'execute', spy );

			menuView.panelView.children.first.fire( 'execute' );

			sinon.assert.calledOnce( spy );
		} );

		it( 'should execute the insertTable command upon the #execute event and focus editing', () => {
			const command = editor.commands.get( 'insertTable' );
			const commandSpy = sinon.spy( command, 'execute' );
			const focusSpy = sinon.spy( editor.editing.view, 'focus' );
			const insertView = menuView.panelView.children.first;

			insertView.rows = 3;
			insertView.columns = 5;

			insertView.fire( 'execute' );

			sinon.assert.calledOnceWithExactly( commandSpy, { rows: 3, columns: 5 } );
			sinon.assert.calledOnce( focusSpy );
			sinon.assert.callOrder( commandSpy, focusSpy );
		} );
<<<<<<< HEAD
=======

		it( 'should reset column and rows selection on reopen', () => {
			const insertView = menuView.panelView.children.first;

			insertView.rows = 3;
			insertView.columns = 5;

			menuView.isOpen = false;

			expect( insertView.rows ).to.equal( 1 );
			expect( insertView.columns ).to.equal( 1 );

			menuView.isOpen = true;

			expect( insertView.rows ).to.equal( 1 );
			expect( insertView.columns ).to.equal( 1 );
		} );
>>>>>>> d3a1a3d1
	} );

	describe( 'tableRow dropdown', () => {
		let dropdown;

		beforeEach( () => {
			dropdown = editor.ui.componentFactory.create( 'tableRow' );
			dropdown.render();
			document.body.appendChild( dropdown.element );
		} );

		afterEach( () => {
			dropdown.element.remove();
		} );

		it( 'have button with proper properties set', () => {
			expect( dropdown ).to.be.instanceOf( DropdownView );

			const button = dropdown.buttonView;

			expect( button.isOn ).to.be.false;
			expect( button.tooltip ).to.be.true;
			expect( button.label ).to.equal( 'Row' );
			expect( button.icon ).to.match( /<svg / );
		} );

		it( 'should have proper items in panel', () => {
			dropdown.isOpen = true;

			const listView = dropdown.listView;

			const labels = listView.items.map( item => item instanceof ListSeparatorView ? '|' : item.children.first.label );

			expect( labels ).to.deep.equal(
				[ 'Header row', '|', 'Insert row above', 'Insert row below', 'Delete row', 'Select row' ]
			);
		} );

		it( 'should bind items in panel to proper commands', () => {
			dropdown.isOpen = true;

			const items = dropdown.listView.items;

			const setRowHeaderCommand = editor.commands.get( 'setTableRowHeader' );
			const insertRowBelowCommand = editor.commands.get( 'insertTableRowBelow' );
			const insertRowAboveCommand = editor.commands.get( 'insertTableRowAbove' );
			const removeRowCommand = editor.commands.get( 'removeTableRow' );
			const selectRowCommand = editor.commands.get( 'selectTableRow' );

			setRowHeaderCommand.isEnabled = true;
			insertRowBelowCommand.isEnabled = true;
			insertRowAboveCommand.isEnabled = true;
			removeRowCommand.isEnabled = true;
			selectRowCommand.isEnabled = true;

			expect( items.first.children.first.isEnabled ).to.be.true;
			expect( items.get( 2 ).children.first.isEnabled ).to.be.true;
			expect( items.get( 3 ).children.first.isEnabled ).to.be.true;
			expect( items.get( 4 ).children.first.isEnabled ).to.be.true;
			expect( items.get( 5 ).children.first.isEnabled ).to.be.true;
			expect( dropdown.buttonView.isEnabled ).to.be.true;

			setRowHeaderCommand.isEnabled = false;

			expect( items.first.children.first.isEnabled ).to.be.false;
			expect( dropdown.buttonView.isEnabled ).to.be.true;

			insertRowAboveCommand.isEnabled = false;

			expect( items.get( 2 ).children.first.isEnabled ).to.be.false;
			expect( dropdown.buttonView.isEnabled ).to.be.true;

			insertRowBelowCommand.isEnabled = false;
			expect( items.get( 3 ).children.first.isEnabled ).to.be.false;
			expect( dropdown.buttonView.isEnabled ).to.be.true;

			removeRowCommand.isEnabled = false;

			expect( items.get( 4 ).children.first.isEnabled ).to.be.false;
			expect( dropdown.buttonView.isEnabled ).to.be.true;

			selectRowCommand.isEnabled = false;

			expect( items.get( 5 ).children.first.isEnabled ).to.be.false;
			expect( dropdown.buttonView.isEnabled ).to.be.false;
		} );

		it( 'should focus view after command execution', () => {
			dropdown.isOpen = true;

			const focusSpy = testUtils.sinon.spy( editor.editing.view, 'focus' );

			dropdown.listView.items.get( 2 ).children.last.fire( 'execute' );

			sinon.assert.calledOnce( focusSpy );
		} );

		it( 'should not focus view after using a switchbutton', () => {
			dropdown.isOpen = true;

			const focusSpy = testUtils.sinon.spy( editor.editing.view, 'focus' );

			dropdown.listView.items.first.children.last.fire( 'execute' );

			sinon.assert.notCalled( focusSpy );
		} );

		it( 'executes command when it\'s executed', () => {
			dropdown.isOpen = true;

			const spy = sinon.stub( editor, 'execute' );

			dropdown.listView.items.first.children.first.fire( 'execute' );

			expect( spy.calledOnce ).to.be.true;
			expect( spy.args[ 0 ][ 0 ] ).to.equal( 'setTableRowHeader' );
		} );

		it( 'should use a toggle switch for the setTableRowHeader item', () => {
			dropdown.isOpen = true;

			const items = dropdown.listView.items;

			expect( items.first.children.first ).to.be.instanceOf( SwitchButtonView );
		} );

		it( 'should bind set header row command value to dropdown item', () => {
			dropdown.isOpen = true;

			const items = dropdown.listView.items;

			const setRowHeaderCommand = editor.commands.get( 'setTableRowHeader' );

			setRowHeaderCommand.value = false;
			expect( items.first.children.first.isOn ).to.be.false;

			setRowHeaderCommand.value = true;
			expect( items.first.children.first.isOn ).to.be.true;
		} );
	} );

	describe( 'tableColumn dropdown', () => {
		let dropdown;

		beforeEach( () => {
			dropdown = editor.ui.componentFactory.create( 'tableColumn' );
			dropdown.render();
			document.body.appendChild( dropdown.element );
		} );

		afterEach( () => {
			dropdown.element.remove();
		} );

		it( 'have button with proper properties set', () => {
			expect( dropdown ).to.be.instanceOf( DropdownView );

			const button = dropdown.buttonView;

			expect( button.isOn ).to.be.false;
			expect( button.tooltip ).to.be.true;
			expect( button.label ).to.equal( 'Column' );
			expect( button.icon ).to.match( /<svg / );
		} );

		it( 'should have proper items in panel', () => {
			dropdown.isOpen = true;

			const listView = dropdown.listView;

			const labels = listView.items.map( item => item instanceof ListSeparatorView ? '|' : item.children.first.label );

			expect( labels ).to.deep.equal(
				[ 'Header column', '|', 'Insert column left', 'Insert column right', 'Delete column', 'Select column' ]
			);
		} );

		it( 'should bind items in panel to proper commands (LTR content)', () => {
			dropdown.isOpen = true;

			const items = dropdown.listView.items;

			const setColumnHeaderCommand = editor.commands.get( 'setTableColumnHeader' );
			const insertColumnLeftCommand = editor.commands.get( 'insertTableColumnLeft' );
			const insertColumnRightCommand = editor.commands.get( 'insertTableColumnRight' );
			const removeColumnCommand = editor.commands.get( 'removeTableColumn' );
			const selectColumnCommand = editor.commands.get( 'selectTableColumn' );

			setColumnHeaderCommand.isEnabled = true;
			insertColumnLeftCommand.isEnabled = true;
			insertColumnRightCommand.isEnabled = true;
			removeColumnCommand.isEnabled = true;
			selectColumnCommand.isEnabled = true;

			expect( items.first.children.first.isEnabled ).to.be.true;
			expect( items.get( 2 ).children.first.isEnabled ).to.be.true;
			expect( items.get( 3 ).children.first.isEnabled ).to.be.true;
			expect( items.get( 4 ).children.first.isEnabled ).to.be.true;
			expect( items.get( 5 ).children.first.isEnabled ).to.be.true;
			expect( dropdown.buttonView.isEnabled ).to.be.true;

			setColumnHeaderCommand.isEnabled = false;

			expect( items.first.children.first.isEnabled ).to.be.false;
			expect( dropdown.buttonView.isEnabled ).to.be.true;

			insertColumnLeftCommand.isEnabled = false;

			expect( items.get( 2 ).children.first.isEnabled ).to.be.false;
			expect( dropdown.buttonView.isEnabled ).to.be.true;

			insertColumnRightCommand.isEnabled = false;
			expect( items.get( 3 ).children.first.isEnabled ).to.be.false;

			removeColumnCommand.isEnabled = false;
			expect( items.get( 4 ).children.first.isEnabled ).to.be.false;

			selectColumnCommand.isEnabled = false;
			expect( items.get( 5 ).children.first.isEnabled ).to.be.false;

			expect( dropdown.buttonView.isEnabled ).to.be.false;
		} );

		it( 'should bind items in panel to proper commands (RTL content)', () => {
			const element = document.createElement( 'div' );

			document.body.appendChild( element );

			return ClassicTestEditor
				.create( element, {
					language: {
						ui: 'en',
						content: 'ar'
					},
					plugins: [ TableEditing, TableUI ]
				} )
				.then( editor => {
					const dropdown = editor.ui.componentFactory.create( 'tableColumn' );

					dropdown.isOpen = true;

					const items = dropdown.listView.items;

					expect( items.get( 2 ).children.first.label ).to.equal( 'Insert column left' );
					expect( items.get( 2 ).children.first.commandName ).to.equal( 'insertTableColumnRight' );

					expect( items.get( 3 ).children.first.label ).to.equal( 'Insert column right' );
					expect( items.get( 3 ).children.first.commandName ).to.equal( 'insertTableColumnLeft' );

					element.remove();

					return editor.destroy();
				} );
		} );

		it( 'should focus view after command execution', () => {
			dropdown.isOpen = true;

			const focusSpy = testUtils.sinon.spy( editor.editing.view, 'focus' );

			dropdown.listView.items.get( 2 ).children.first.fire( 'execute' );

			sinon.assert.calledOnce( focusSpy );
		} );

		it( 'should not focus view after using a switchbutton', () => {
			dropdown.isOpen = true;

			const focusSpy = testUtils.sinon.spy( editor.editing.view, 'focus' );

			dropdown.listView.items.first.children.last.fire( 'execute' );

			sinon.assert.notCalled( focusSpy );
		} );

		it( 'executes command when it\'s executed', () => {
			dropdown.isOpen = true;

			const spy = sinon.stub( editor, 'execute' );

			dropdown.listView.items.first.children.first.fire( 'execute' );

			expect( spy.calledOnce ).to.be.true;
			expect( spy.args[ 0 ][ 0 ] ).to.equal( 'setTableColumnHeader' );
		} );

		it( 'should use a toggle switch for the setTableColumnHeader item', () => {
			dropdown.isOpen = true;

			const items = dropdown.listView.items;

			expect( items.first.children.first ).to.be.instanceOf( SwitchButtonView );
		} );

		it( 'should bind set header column command value to dropdown item', () => {
			dropdown.isOpen = true;

			const items = dropdown.listView.items;

			const setColumnHeaderCommand = editor.commands.get( 'setTableColumnHeader' );

			setColumnHeaderCommand.value = false;
			expect( items.first.children.first.isOn ).to.be.false;

			setColumnHeaderCommand.value = true;
			expect( items.first.children.first.isOn ).to.be.true;
		} );
	} );

	describe( 'mergeTableCell split button', () => {
		let dropdown, command;

		beforeEach( () => {
			dropdown = editor.ui.componentFactory.create( 'mergeTableCells' );
			command = editor.commands.get( 'mergeTableCells' );

			dropdown.render();
			document.body.appendChild( dropdown.element );
		} );

		afterEach( () => {
			dropdown.element.remove();
		} );

		it( 'have button with proper properties set', () => {
			expect( dropdown ).to.be.instanceOf( DropdownView );

			const button = dropdown.buttonView;

			expect( button.isOn ).to.be.false;
			expect( button.tooltip ).to.be.true;
			expect( button.label ).to.equal( 'Merge cells' );
			expect( button.icon ).to.match( /<svg / );
		} );

		it( 'should have a split button', () => {
			expect( dropdown.buttonView ).to.be.instanceOf( SplitButtonView );
		} );

		it( 'should be disabled if all of the merge commands are disabled, along with the main merge command', () => {
			[
				'mergeTableCells',
				'mergeTableCellUp',
				'mergeTableCellRight',
				'mergeTableCellDown',
				'mergeTableCellLeft',
				'splitTableCellVertically',
				'splitTableCellHorizontally'
			].forEach( command => {
				editor.commands.get( command ).isEnabled = false;
			} );

			expect( dropdown.isEnabled ).to.be.false;

			editor.commands.get( 'mergeTableCellLeft' ).isEnabled = true;

			expect( dropdown.isEnabled ).to.be.true;

			editor.commands.get( 'mergeTableCellLeft' ).isEnabled = false;
			command.isEnabled = true;

			expect( dropdown.isEnabled ).to.be.true;
		} );

		it( 'should execute the "mergeTableCells" command when the main part of the split button is clicked', () => {
			const spy = sinon.stub( editor, 'execute' );

			dropdown.buttonView.fire( 'execute' );

			sinon.assert.calledOnce( spy );
			sinon.assert.calledWithExactly( spy, 'mergeTableCells' );
		} );

		it( 'should have proper items in panel', () => {
			dropdown.isOpen = true;

			const listView = dropdown.listView;

			const labels = listView.items.map( item => item instanceof ListSeparatorView ? '|' : item.children.first.label );

			expect( labels ).to.deep.equal( [
				'Merge cell up',
				'Merge cell right',
				'Merge cell down',
				'Merge cell left',
				'|',
				'Split cell vertically',
				'Split cell horizontally'
			] );
		} );

		it( 'should bind items in panel to proper commands (LTR content)', () => {
			dropdown.isOpen = true;

			const items = dropdown.listView.items;

			const mergeCellUpCommand = editor.commands.get( 'mergeTableCellUp' );
			const mergeCellRightCommand = editor.commands.get( 'mergeTableCellRight' );
			const mergeCellDownCommand = editor.commands.get( 'mergeTableCellDown' );
			const mergeCellLeftCommand = editor.commands.get( 'mergeTableCellLeft' );
			const splitCellVerticallyCommand = editor.commands.get( 'splitTableCellVertically' );
			const splitCellHorizontallyCommand = editor.commands.get( 'splitTableCellHorizontally' );

			mergeCellUpCommand.isEnabled = true;
			mergeCellRightCommand.isEnabled = true;
			mergeCellDownCommand.isEnabled = true;
			mergeCellLeftCommand.isEnabled = true;
			splitCellVerticallyCommand.isEnabled = true;
			splitCellHorizontallyCommand.isEnabled = true;

			const mergeCellUpButton = items.first;
			const mergeCellRightButton = items.get( 1 );
			const mergeCellDownButton = items.get( 2 );
			const mergeCellLeftButton = items.get( 3 );
			// separator
			const splitVerticallyButton = items.get( 5 );
			const splitHorizontallyButton = items.get( 6 );

			expect( mergeCellUpButton.children.first.isEnabled ).to.be.true;
			expect( mergeCellRightButton.children.first.isEnabled ).to.be.true;
			expect( mergeCellDownButton.children.first.isEnabled ).to.be.true;
			expect( mergeCellLeftButton.children.first.isEnabled ).to.be.true;
			expect( splitVerticallyButton.children.first.isEnabled ).to.be.true;
			expect( splitHorizontallyButton.children.first.isEnabled ).to.be.true;

			mergeCellUpCommand.isEnabled = false;
			expect( mergeCellUpButton.children.first.isEnabled ).to.be.false;

			mergeCellRightCommand.isEnabled = false;
			expect( mergeCellRightButton.children.first.isEnabled ).to.be.false;

			mergeCellDownCommand.isEnabled = false;
			expect( mergeCellDownButton.children.first.isEnabled ).to.be.false;

			mergeCellLeftCommand.isEnabled = false;
			expect( mergeCellLeftButton.children.first.isEnabled ).to.be.false;

			splitCellVerticallyCommand.isEnabled = false;
			expect( splitVerticallyButton.children.first.isEnabled ).to.be.false;

			splitCellHorizontallyCommand.isEnabled = false;
			expect( splitHorizontallyButton.children.first.isEnabled ).to.be.false;
		} );

		it( 'should bind items in panel to proper commands (RTL content)', () => {
			const element = document.createElement( 'div' );

			document.body.appendChild( element );

			return ClassicTestEditor
				.create( element, {
					language: {
						ui: 'en',
						content: 'ar'
					},
					plugins: [ TableEditing, TableUI ]
				} )
				.then( editor => {
					const dropdown = editor.ui.componentFactory.create( 'mergeTableCells' );

					dropdown.isOpen = true;

					const items = dropdown.listView.items;

					expect( items.get( 1 ).children.first.label ).to.equal( 'Merge cell right' );
					expect( items.get( 1 ).children.first.commandName ).to.equal( 'mergeTableCellLeft' );

					expect( items.get( 3 ).children.first.label ).to.equal( 'Merge cell left' );
					expect( items.get( 3 ).children.first.commandName ).to.equal( 'mergeTableCellRight' );

					element.remove();

					return editor.destroy();
				} );
		} );

		it( 'should focus view after command execution', () => {
			dropdown.isOpen = true;

			const focusSpy = testUtils.sinon.spy( editor.editing.view, 'focus' );

			dropdown.listView.items.first.children.first.fire( 'execute' );

			sinon.assert.calledOnce( focusSpy );
		} );

		it( 'executes command when it\'s executed', () => {
			dropdown.isOpen = true;

			const spy = sinon.stub( editor, 'execute' );

			dropdown.listView.items.first.children.first.fire( 'execute' );

			expect( spy.calledOnce ).to.be.true;
			expect( spy.args[ 0 ][ 0 ] ).to.equal( 'mergeTableCellUp' );
		} );
	} );
} );<|MERGE_RESOLUTION|>--- conflicted
+++ resolved
@@ -196,8 +196,6 @@
 			sinon.assert.calledOnce( focusSpy );
 			sinon.assert.callOrder( commandSpy, focusSpy );
 		} );
-<<<<<<< HEAD
-=======
 
 		it( 'should reset column and rows selection on reopen', () => {
 			const insertView = menuView.panelView.children.first;
@@ -215,7 +213,6 @@
 			expect( insertView.rows ).to.equal( 1 );
 			expect( insertView.columns ).to.equal( 1 );
 		} );
->>>>>>> d3a1a3d1
 	} );
 
 	describe( 'tableRow dropdown', () => {
