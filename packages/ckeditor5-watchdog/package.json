{
  "name": "@ckeditor/ckeditor5-watchdog",
<<<<<<< HEAD
  "version": "38.2.0-alpha.0",
=======
  "version": "38.1.1",
>>>>>>> d3613902
  "description": "A watchdog feature for CKEditor 5 editors. It keeps a CKEditor 5 editor instance running.",
  "keywords": [
    "ckeditor",
    "ckeditor5",
    "ckeditor 5",
    "ckeditor5-lib",
    "ckeditor5-dll"
  ],
  "main": "src/index.ts",
  "type": "module",
  "dependencies": {
    "lodash-es": "^4.17.15"
  },
  "devDependencies": {
<<<<<<< HEAD
    "@ckeditor/ckeditor5-core": "38.2.0-alpha.0",
    "@ckeditor/ckeditor5-editor-classic": "38.2.0-alpha.0",
    "@ckeditor/ckeditor5-paragraph": "38.2.0-alpha.0",
    "@ckeditor/ckeditor5-utils": "38.2.0-alpha.0",
    "ckeditor5": "38.2.0-alpha.0",
=======
    "@ckeditor/ckeditor5-core": "38.1.1",
    "@ckeditor/ckeditor5-editor-classic": "38.1.1",
    "@ckeditor/ckeditor5-paragraph": "38.1.1",
    "@ckeditor/ckeditor5-utils": "38.1.1",
    "ckeditor5": "38.1.1",
>>>>>>> d3613902
    "typescript": "^4.8.4"
  },
  "engines": {
    "node": ">=16.0.0",
    "npm": ">=5.7.1"
  },
  "author": "CKSource (http://cksource.com/)",
  "license": "GPL-2.0-or-later",
  "homepage": "https://ckeditor.com/ckeditor-5",
  "bugs": "https://github.com/ckeditor/ckeditor5/issues",
  "repository": {
    "type": "git",
    "url": "https://github.com/ckeditor/ckeditor5.git",
    "directory": "packages/ckeditor5-watchdog"
  },
  "files": [
    "lang",
    "src/**/*.js",
    "src/**/*.d.ts",
    "theme",
    "ckeditor5-metadata.json",
    "CHANGELOG.md"
  ],
  "scripts": {
    "build": "tsc -p ./tsconfig.json"
  }
}<|MERGE_RESOLUTION|>--- conflicted
+++ resolved
@@ -1,10 +1,6 @@
 {
   "name": "@ckeditor/ckeditor5-watchdog",
-<<<<<<< HEAD
-  "version": "38.2.0-alpha.0",
-=======
-  "version": "38.1.1",
->>>>>>> d3613902
+  "version": "0.0.0-nightly-20230712.1",
   "description": "A watchdog feature for CKEditor 5 editors. It keeps a CKEditor 5 editor instance running.",
   "keywords": [
     "ckeditor",
@@ -19,19 +15,11 @@
     "lodash-es": "^4.17.15"
   },
   "devDependencies": {
-<<<<<<< HEAD
-    "@ckeditor/ckeditor5-core": "38.2.0-alpha.0",
-    "@ckeditor/ckeditor5-editor-classic": "38.2.0-alpha.0",
-    "@ckeditor/ckeditor5-paragraph": "38.2.0-alpha.0",
-    "@ckeditor/ckeditor5-utils": "38.2.0-alpha.0",
-    "ckeditor5": "38.2.0-alpha.0",
-=======
-    "@ckeditor/ckeditor5-core": "38.1.1",
-    "@ckeditor/ckeditor5-editor-classic": "38.1.1",
-    "@ckeditor/ckeditor5-paragraph": "38.1.1",
-    "@ckeditor/ckeditor5-utils": "38.1.1",
-    "ckeditor5": "38.1.1",
->>>>>>> d3613902
+    "@ckeditor/ckeditor5-core": "0.0.0-nightly-20230712.1",
+    "@ckeditor/ckeditor5-editor-classic": "0.0.0-nightly-20230712.1",
+    "@ckeditor/ckeditor5-paragraph": "0.0.0-nightly-20230712.1",
+    "@ckeditor/ckeditor5-utils": "0.0.0-nightly-20230712.1",
+    "ckeditor5": "0.0.0-nightly-20230712.1",
     "typescript": "^4.8.4"
   },
   "engines": {
