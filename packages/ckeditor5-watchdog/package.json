--- conflicted
+++ resolved
@@ -14,16 +14,6 @@
     "lodash-es": "4.17.21"
   },
   "devDependencies": {
-<<<<<<< HEAD
-    "@ckeditor/ckeditor5-core": "38.1.1",
-    "@ckeditor/ckeditor5-comments": "38.1.1",
-    "@ckeditor/ckeditor5-editor-classic": "38.1.1",
-    "@ckeditor/ckeditor5-editor-multi-root": "38.1.1",
-    "@ckeditor/ckeditor5-paragraph": "38.1.1",
-    "@ckeditor/ckeditor5-utils": "38.1.1",
-    "@ckeditor/ckeditor5-track-changes": "38.1.1",
-    "ckeditor5": "38.1.1",
-=======
     "@ckeditor/ckeditor5-core": "39.0.0",
     "@ckeditor/ckeditor5-comments": "39.0.0",
     "@ckeditor/ckeditor5-editor-classic": "39.0.0",
@@ -32,7 +22,6 @@
     "@ckeditor/ckeditor5-utils": "39.0.0",
     "@ckeditor/ckeditor5-track-changes": "39.0.0",
     "ckeditor5": "39.0.0",
->>>>>>> fd1767c6
     "typescript": "^4.8.4"
   },
   "engines": {
