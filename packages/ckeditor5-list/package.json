--- conflicted
+++ resolved
@@ -23,12 +23,8 @@
     "@ckeditor/ckeditor5-cloud-services": "^31.1.0",
     "@ckeditor/ckeditor5-code-block": "^31.1.0",
     "@ckeditor/ckeditor5-core": "^31.1.0",
-<<<<<<< HEAD
-    "@ckeditor/ckeditor5-dev-utils": "^27.0.0",
+    "@ckeditor/ckeditor5-dev-utils": "^27.1.0",
     "@ckeditor/ckeditor5-easy-image": "^31.1.0",
-=======
-    "@ckeditor/ckeditor5-dev-utils": "^27.1.0",
->>>>>>> 44574642
     "@ckeditor/ckeditor5-editor-classic": "^31.1.0",
     "@ckeditor/ckeditor5-engine": "^31.1.0",
     "@ckeditor/ckeditor5-enter": "^31.1.0",
