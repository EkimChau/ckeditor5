/**
 * @license Copyright (c) 2003-2022, CKSource Holding sp. z o.o. All rights reserved.
 * For licensing, see LICENSE.md or https://ckeditor.com/legal/ckeditor-oss-license
 */

/**
 * @module list/liststylecommand
 */

import { Command } from 'ckeditor5/src/core';
import { getListTypeFromListStyleType, getSelectedListItems } from './utils';

/**
<<<<<<< HEAD
 * The list style command. It changes `listStyle` attribute of the selected list items.
 *
 * If the list type (numbered or bulleted) can be inferred from the passed style type,
 * the command tries to convert selected items to a list of that type.
=======
 * The list style command. It changes the `listStyle` attribute of the selected list items.
>>>>>>> 06a909f3
 * It is used by the {@link module:list/listproperties~ListProperties list properties feature}.
 *
 * @extends module:core/command~Command
 */
export default class ListStyleCommand extends Command {
	/**
	 * Creates an instance of the command.
	 *
	 * @param {module:core/editor/editor~Editor} editor The editor instance.
	 * @param {String} defaultType The list type that will be used by default if the value was not specified during
	 * the command execution.
	 */
	constructor( editor, defaultType ) {
		super( editor );

		/**
		 * The default type of the list style.
		 *
		 * @protected
		 * @member {String}
		 */
		this._defaultType = defaultType;
	}

	/**
	 * @inheritDoc
	 */
	refresh() {
		this.value = this._getValue();
		this.isEnabled = this._checkEnabled();
	}

	/**
	 * Executes the command.
	 *
	 * @param {Object} options
	 * @param {String|null} [options.type] The type of the list style, e.g. `'disc'` or `'square'`. If `null` is specified, the default
	 * style will be applied.
	 * @protected
	 */
	execute( options = {} ) {
		this._tryToConvertItemsToList( options );

		const model = this.editor.model;
		const listItems = getSelectedListItems( model );

		if ( !listItems.length ) {
			return;
		}

		model.change( writer => {
			for ( const item of listItems ) {
				writer.setAttribute( 'listStyle', options.type || this._defaultType, item );
			}
		} );
	}

	/**
	 * Checks the command's {@link #value}.
	 *
	 * @private
	 * @returns {String|null} The current value.
	 */
	_getValue() {
		const listItem = this.editor.model.document.selection.getFirstPosition().parent;

		if ( listItem && listItem.is( 'element', 'listItem' ) ) {
			return listItem.getAttribute( 'listStyle' );
		}

		return null;
	}

	/**
	 * Checks whether the command can be enabled in the current context.
	 *
	 * @private
	 * @returns {Boolean} Whether the command should be enabled.
	 */
	_checkEnabled() {
		const editor = this.editor;

		const numberedList = editor.commands.get( 'numberedList' );
		const bulletedList = editor.commands.get( 'bulletedList' );

		return numberedList.isEnabled || bulletedList.isEnabled;
	}

	/**
	 * Check if the provided list style is valid. Also change the selection to a list if it's not set yet.
	 *
	 * @param {Object} options
	 * @param {String|null} [options.type] The type of the list style. If `null` is specified, the function does nothing.
	 * @private
	*/
	_tryToConvertItemsToList( options ) {
		if ( !options.type ) {
			return;
		}

		const listType = getListTypeFromListStyleType( options.type );

		if ( !listType ) {
			return;
		}

		const editor = this.editor;
		const commandName = listType + 'List';
		const command = editor.commands.get( commandName );

		if ( !command.value ) {
			editor.execute( commandName );
		}
	}
}<|MERGE_RESOLUTION|>--- conflicted
+++ resolved
@@ -11,14 +11,10 @@
 import { getListTypeFromListStyleType, getSelectedListItems } from './utils';
 
 /**
-<<<<<<< HEAD
- * The list style command. It changes `listStyle` attribute of the selected list items.
+ * The list style command. It changes the `listStyle` attribute of the selected list items.
  *
  * If the list type (numbered or bulleted) can be inferred from the passed style type,
  * the command tries to convert selected items to a list of that type.
-=======
- * The list style command. It changes the `listStyle` attribute of the selected list items.
->>>>>>> 06a909f3
  * It is used by the {@link module:list/listproperties~ListProperties list properties feature}.
  *
  * @extends module:core/command~Command
