--- conflicted
+++ resolved
@@ -8,14 +8,10 @@
   ],
   "main": "src/index.js",
   "dependencies": {
-<<<<<<< HEAD
-    "ckeditor5": "^24.0.0"
+    "ckeditor5": "^25.0.0"
   },
   "devDependencies": {
-    "@ckeditor/ckeditor5-utils": "^24.0.0"
-=======
     "@ckeditor/ckeditor5-utils": "^25.0.0"
->>>>>>> bcfc43e9
   },
   "engines": {
     "node": ">=12.0.0",
