/**
<<<<<<< HEAD
 * @license Copyright (c) 2003-2022, CKSource - Frederico Knabben. All rights reserved.
=======
 * @license Copyright (c) 2003-2022, CKSource Holding sp. z o.o. All rights reserved.
>>>>>>> e391ddb7
 * For licensing, see LICENSE.md or https://ckeditor.com/legal/ckeditor-oss-license
 */

/**
 * @module horizontal-line/horizontallineediting
 */

import { Plugin } from 'ckeditor5/src/core';
import { toWidget } from 'ckeditor5/src/widget';

import HorizontalLineCommand from './horizontallinecommand';

import '../theme/horizontalline.css';

/**
 * The horizontal line editing feature.
 *
 * @extends module:core/plugin~Plugin
 */
export default class HorizontalLineEditing extends Plugin {
	/**
	 * @inheritDoc
	 */
	static get pluginName() {
		return 'HorizontalLineEditing';
	}

	/**
	 * @inheritDoc
	 */
	init() {
		const editor = this.editor;
		const schema = editor.model.schema;
		const t = editor.t;
		const conversion = editor.conversion;

		schema.register( 'horizontalLine', {
			isObject: true,
			allowWhere: '$block'
		} );

		conversion.for( 'dataDowncast' ).elementToElement( {
			model: 'horizontalLine',
			view: ( modelElement, { writer } ) => {
				return writer.createEmptyElement( 'hr' );
			}
		} );

		conversion.for( 'editingDowncast' ).elementToElement( {
			model: 'horizontalLine',
			view: ( modelElement, { writer } ) => {
				const label = t( 'Horizontal line' );
				const viewWrapper = writer.createContainerElement( 'div' );
				const viewHrElement = writer.createEmptyElement( 'hr' );

				writer.addClass( 'ck-horizontal-line', viewWrapper );
				writer.setCustomProperty( 'hr', true, viewWrapper );

				writer.insert( writer.createPositionAt( viewWrapper, 0 ), viewHrElement );

				return toHorizontalLineWidget( viewWrapper, writer, label );
			}
		} );

		conversion.for( 'upcast' ).elementToElement( { view: 'hr', model: 'horizontalLine' } );

		editor.commands.add( 'horizontalLine', new HorizontalLineCommand( editor ) );
	}
}

// Converts a given {@link module:engine/view/element~Element} to a horizontal line widget:
// * Adds a {@link module:engine/view/element~Element#_setCustomProperty custom property} allowing to
//   recognize the horizontal line widget element.
// * Calls the {@link module:widget/utils~toWidget} function with the proper element's label creator.
//
//  @param {module:engine/view/element~Element} viewElement
//  @param {module:engine/view/downcastwriter~DowncastWriter} writer An instance of the view writer.
//  @param {String} label The element's label.
//  @returns {module:engine/view/element~Element}
function toHorizontalLineWidget( viewElement, writer, label ) {
	writer.setCustomProperty( 'horizontalLine', true, viewElement );

	return toWidget( viewElement, writer, { label } );
}<|MERGE_RESOLUTION|>--- conflicted
+++ resolved
@@ -1,9 +1,5 @@
 /**
-<<<<<<< HEAD
- * @license Copyright (c) 2003-2022, CKSource - Frederico Knabben. All rights reserved.
-=======
  * @license Copyright (c) 2003-2022, CKSource Holding sp. z o.o. All rights reserved.
->>>>>>> e391ddb7
  * For licensing, see LICENSE.md or https://ckeditor.com/legal/ckeditor-oss-license
  */
 
