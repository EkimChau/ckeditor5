--- conflicted
+++ resolved
@@ -12,30 +12,9 @@
     "@ckeditor/ckeditor5-ui": "41.1.0"
   },
   "devDependencies": {
-<<<<<<< HEAD
-    "@ckeditor/ckeditor5-basic-styles": "41.0.0",
-    "@ckeditor/ckeditor5-core": "41.0.0",
-    "@ckeditor/ckeditor5-dev-build-tools": "0.1.0",
-    "@ckeditor/ckeditor5-editor-balloon": "41.0.0",
-    "@ckeditor/ckeditor5-editor-classic": "41.0.0",
-    "@ckeditor/ckeditor5-find-and-replace": "41.0.0",
-    "@ckeditor/ckeditor5-font": "41.0.0",
-    "@ckeditor/ckeditor5-highlight": "41.0.0",
-    "@ckeditor/ckeditor5-link": "41.0.0",
-    "@ckeditor/ckeditor5-media-embed": "41.0.0",
-    "@ckeditor/ckeditor5-page-break": "41.0.0",
-    "@ckeditor/ckeditor5-remove-format": "41.0.0",
-    "@ckeditor/ckeditor5-restricted-editing": "41.0.0",
-    "@ckeditor/ckeditor5-select-all": "41.0.0",
-    "@ckeditor/ckeditor5-show-blocks": "41.0.0",
-    "@ckeditor/ckeditor5-source-editing": "41.0.0",
-    "@ckeditor/ckeditor5-special-characters": "41.0.0",
-    "@ckeditor/ckeditor5-utils": "41.0.0",
-    "@ckeditor/ckeditor5-table": "41.0.0",
-    "ckeditor5": "41.0.0"
-=======
     "@ckeditor/ckeditor5-basic-styles": "41.1.0",
     "@ckeditor/ckeditor5-core": "41.1.0",
+    "@ckeditor/ckeditor5-dev-build-tools": "0.1.0",
     "@ckeditor/ckeditor5-editor-balloon": "41.1.0",
     "@ckeditor/ckeditor5-editor-classic": "41.1.0",
     "@ckeditor/ckeditor5-find-and-replace": "41.1.0",
@@ -53,7 +32,6 @@
     "@ckeditor/ckeditor5-utils": "41.1.0",
     "@ckeditor/ckeditor5-table": "41.1.0",
     "ckeditor5": "41.1.0"
->>>>>>> 6fa4a521
   },
   "author": "CKSource (http://cksource.com/)",
   "license": "GPL-2.0-or-later",
