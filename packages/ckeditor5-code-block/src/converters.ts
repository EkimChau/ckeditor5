/**
 * @license Copyright (c) 2003-2023, CKSource Holding sp. z o.o. All rights reserved.
 * For licensing, see LICENSE.md or https://ckeditor.com/legal/ckeditor-oss-license
 */

/**
 * @module code-block/converters
 */

<<<<<<< HEAD
import type { GetCallback } from 'ckeditor5/src/utils';
import type { DowncastInsertEvent, Element, Model, UpcastElementEvent, UpcastTextEvent, EditingView } from 'ckeditor5/src/engine';
import type { CodeBlockLanguageDefinition } from './codeblockconfig';
import { getPropertyAssociation } from './utils';
=======
import type { GetCallback } from 'ckeditor5/src/utils.js';
import type { DowncastInsertEvent, Element, Model, UpcastElementEvent, UpcastTextEvent, View } from 'ckeditor5/src/engine.js';
import type { CodeBlockLanguageDefinition } from './codeblockconfig.js';
import { getPropertyAssociation } from './utils.js';
>>>>>>> 36453ab8

/**
 * A model-to-view (both editing and data) converter for the `codeBlock` element.
 *
 * Sample input:
 *
 * ```html
 * <codeBlock language="javascript">foo();<softBreak></softBreak>bar();</codeBlock>
 * ```
 *
 * Sample output (editing):
 *
 * ```html
 * <pre data-language="JavaScript"><code class="language-javascript">foo();<br />bar();</code></pre>
 * ```
 *
 * Sample output (data, see {@link module:code-block/converters~modelToDataViewSoftBreakInsertion}):
 *
 * ```html
 * <pre><code class="language-javascript">foo();\nbar();</code></pre>
 * ```
 *
 * @param languageDefs The normalized language configuration passed to the feature.
 * @param useLabels When `true`, the `<pre>` element will get a `data-language` attribute with a
 * human–readable label of the language. Used only in the editing.
 * @returns Returns a conversion callback.
 */
export function modelToViewCodeBlockInsertion(
	model: Model,
	languageDefs: Array<CodeBlockLanguageDefinition>,
	useLabels: boolean = false
): GetCallback<DowncastInsertEvent> {
	// Language CSS classes:
	//
	//		{
	//			php: 'language-php',
	//			python: 'language-python',
	//			javascript: 'js',
	//			...
	//		}
	const languagesToClasses = getPropertyAssociation( languageDefs, 'language', 'class' );

	// Language labels:
	//
	//		{
	//			php: 'PHP',
	//			python: 'Python',
	//			javascript: 'JavaScript',
	//			...
	//		}
	const languagesToLabels = getPropertyAssociation( languageDefs, 'language', 'label' );

	return ( evt, data, conversionApi ): void => {
		const { writer, mapper, consumable } = conversionApi;

		if ( !consumable.consume( data.item, 'insert' ) ) {
			return;
		}

		const codeBlockLanguage = data.item.getAttribute( 'language' ) as string;
		const targetViewPosition = mapper.toViewPosition( model.createPositionBefore( data.item ) );
		const preAttributes: Record<string, string> = {};

		// Attributes added only in the editing view.
		if ( useLabels ) {
			preAttributes[ 'data-language' ] = languagesToLabels[ codeBlockLanguage ];
			preAttributes.spellcheck = 'false';
		}

		const codeAttributes = languagesToClasses[ codeBlockLanguage ] ? {
			class: languagesToClasses[ codeBlockLanguage ]
		} : undefined;
		const code = writer.createContainerElement( 'code', codeAttributes );

		const pre = writer.createContainerElement( 'pre', preAttributes, code );

		writer.insert( targetViewPosition, pre );

		mapper.bindElements( data.item as Element, code );
	};
}

/**
 * A model-to-data view converter for the new line (`softBreak`) separator.
 *
 * Sample input:
 *
 * ```html
 * <codeBlock ...>foo();<softBreak></softBreak>bar();</codeBlock>
 * ```
 *
 * Sample output:
 *
 * ```html
 * <pre><code ...>foo();\nbar();</code></pre>
 * ```
 *
 * @returns Returns a conversion callback.
 */
export function modelToDataViewSoftBreakInsertion( model: Model ): GetCallback<DowncastInsertEvent> {
	return ( evt, data, conversionApi ) => {
		if ( data.item.parent!.name !== 'codeBlock' ) {
			return;
		}

		const { writer, mapper, consumable } = conversionApi;

		if ( !consumable.consume( data.item, 'insert' ) ) {
			return;
		}

		const position = mapper.toViewPosition( model.createPositionBefore( data.item ) );

		writer.insert( position, writer.createText( '\n' ) );
	};
}

/**
 * A view-to-model converter for `<pre>` with the `<code>` HTML.
 *
 * Sample input:
 *
 * ```html
 * <pre><code class="language-javascript">foo();bar();</code></pre>
 * ```
 *
 * Sample output:
 *
 * ```html
 * <codeBlock language="javascript">foo();bar();</codeBlock>
 * ```
 *
 * @param languageDefs The normalized language configuration passed to the feature.
 * @returns Returns a conversion callback.
 */
export function dataViewToModelCodeBlockInsertion(
	editingView: EditingView,
	languageDefs: Array<CodeBlockLanguageDefinition>
): GetCallback<UpcastElementEvent> {
	// Language names associated with CSS classes:
	//
	//		{
	//			'language-php': 'php',
	//			'language-python': 'python',
	//			js: 'javascript',
	//			...
	//		}
	const classesToLanguages = getPropertyAssociation( languageDefs, 'class', 'language' );
	const defaultLanguageName = languageDefs[ 0 ].language;

	return ( evt, data, conversionApi ) => {
		const viewCodeElement = data.viewItem;
		const viewPreElement = viewCodeElement.parent;

		if ( !viewPreElement || !viewPreElement.is( 'element', 'pre' ) ) {
			return;
		}

		// In case of nested code blocks we don't want to convert to another code block.
		if ( data.modelCursor.findAncestor( 'codeBlock' ) ) {
			return;
		}

		const { consumable, writer } = conversionApi;

		if ( !consumable.test( viewCodeElement, { name: true } ) ) {
			return;
		}

		const codeBlock = writer.createElement( 'codeBlock' );
		const viewChildClasses = [ ...viewCodeElement.getClassNames() ];

		// As we're to associate each class with a model language, a lack of class (empty class) can be
		// also associated with a language if the language definition was configured so. Pushing an empty
		// string to make sure the association will work.
		if ( !viewChildClasses.length ) {
			viewChildClasses.push( '' );
		}

		// Figure out if any of the <code> element's class names is a valid programming
		// language class. If so, use it on the model element (becomes the language of the entire block).
		for ( const className of viewChildClasses ) {
			const language = classesToLanguages[ className ];

			if ( language ) {
				writer.setAttribute( 'language', language, codeBlock );
				break;
			}
		}

		// If no language value was set, use the default language from the config.
		if ( !codeBlock.hasAttribute( 'language' ) ) {
			writer.setAttribute( 'language', defaultLanguageName, codeBlock );
		}

		conversionApi.convertChildren( viewCodeElement, codeBlock );

		// Let's try to insert code block.
		if ( !conversionApi.safeInsert( codeBlock, data.modelCursor ) ) {
			return;
		}

		consumable.consume( viewCodeElement, { name: true } );

		conversionApi.updateConversionResult( codeBlock, data );
	};
}

/**
 * A view-to-model converter for new line characters in `<pre>`.
 *
 * Sample input:
 *
 * ```html
 * <pre><code class="language-javascript">foo();\nbar();</code></pre>
 * ```
 *
 * Sample output:
 *
 * ```html
 * <codeBlock language="javascript">foo();<softBreak></softBreak>bar();</codeBlock>
 * ```
 *
 * @returns {Function} Returns a conversion callback.
 */
export function dataViewToModelTextNewlinesInsertion(): GetCallback<UpcastTextEvent> {
	return ( evt, data, { consumable, writer } ) => {
		let position = data.modelCursor;

		// When node is already converted then do nothing.
		if ( !consumable.test( data.viewItem ) ) {
			return;
		}

		// When not inside `codeBlock` then do nothing.
		if ( !position.findAncestor( 'codeBlock' ) ) {
			return;
		}

		consumable.consume( data.viewItem );

		const text = data.viewItem.data;
		const textLines = text.split( '\n' ).map( data => writer.createText( data ) );
		const lastLine = textLines[ textLines.length - 1 ];

		for ( const node of textLines ) {
			writer.insert( node, position );
			position = position.getShiftedBy( node.offsetSize );

			if ( node !== lastLine ) {
				const softBreak = writer.createElement( 'softBreak' );

				writer.insert( softBreak, position );
				position = writer.createPositionAfter( softBreak );
			}
		}

		data.modelRange = writer.createRange(
			data.modelCursor,
			position
		);
		data.modelCursor = position;
	};
}

/**
 * A view-to-model converter that handles orphan text nodes (white spaces, new lines, etc.)
 * that surround `<code>` inside `<pre>`.
 *
 * Sample input:
 *
 * ```html
 * // White spaces
 * <pre> <code>foo()</code> </pre>
 *
 * // White spaces
 * <pre>      <code>foo()</code>      </pre>
 *
 * // White spaces
 * <pre>			<code>foo()</code>			</pre>
 *
 * // New lines
 * <pre>
 * 	<code>foo()</code>
 * </pre>
 *
 * // Redundant text
 * <pre>ABC<code>foo()</code>DEF</pre>
 * ```
 *
 * Unified output for each case:
 *
 * ```html
 * <codeBlock language="plaintext">foo()</codeBlock>
 * ```
 *
 * @returns Returns a conversion callback.
 */
export function dataViewToModelOrphanNodeConsumer(): GetCallback<UpcastElementEvent> {
	return ( evt, data, { consumable } ) => {
		const preElement = data.viewItem;

		// Don't clean up nested pre elements. Their content should stay as it is, they are not upcasted
		// to code blocks.
		if ( preElement.findAncestor( 'pre' ) ) {
			return;
		}

		const preChildren = Array.from( preElement.getChildren() );
		const childCodeElement = preChildren.find( node => node.is( 'element', 'code' ) );

		// <code>-less <pre>. It will not upcast to code block in the model, skipping.
		if ( !childCodeElement ) {
			return;
		}

		for ( const child of preChildren ) {
			if ( child === childCodeElement || !child.is( '$text' ) ) {
				continue;
			}

			// Consuming the orphan to remove it from the input data.
			// Second argument in `consumable.consume` is discarded for text nodes.
			consumable.consume( child, { name: true } );
		}
	};
}<|MERGE_RESOLUTION|>--- conflicted
+++ resolved
@@ -7,17 +7,10 @@
  * @module code-block/converters
  */
 
-<<<<<<< HEAD
-import type { GetCallback } from 'ckeditor5/src/utils';
-import type { DowncastInsertEvent, Element, Model, UpcastElementEvent, UpcastTextEvent, EditingView } from 'ckeditor5/src/engine';
-import type { CodeBlockLanguageDefinition } from './codeblockconfig';
-import { getPropertyAssociation } from './utils';
-=======
 import type { GetCallback } from 'ckeditor5/src/utils.js';
-import type { DowncastInsertEvent, Element, Model, UpcastElementEvent, UpcastTextEvent, View } from 'ckeditor5/src/engine.js';
+import type { DowncastInsertEvent, Element, Model, UpcastElementEvent, UpcastTextEvent, EditingView } from 'ckeditor5/src/engine.js';
 import type { CodeBlockLanguageDefinition } from './codeblockconfig.js';
 import { getPropertyAssociation } from './utils.js';
->>>>>>> 36453ab8
 
 /**
  * A model-to-view (both editing and data) converter for the `codeBlock` element.
