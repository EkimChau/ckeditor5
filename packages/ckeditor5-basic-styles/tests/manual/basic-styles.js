/**
 * @license Copyright (c) 2003-2017, CKSource - Frederico Knabben. All rights reserved.
 * For licensing, see LICENSE.md.
 */

/* globals console:false, window, document */

import ClassicEditor from '@ckeditor/ckeditor5-editor-classic/src/classiceditor';
import Essentials from '@ckeditor/ckeditor5-essentials/src/essentials';
import Paragraph from '@ckeditor/ckeditor5-paragraph/src/paragraph';
import Bold from '../../src/bold';
import Italic from '../../src/italic';
import Underline from '../../src/underline';
import Code from '../../src/code';

ClassicEditor
	.create( document.querySelector( '#editor' ), {
<<<<<<< HEAD
		plugins: [ EssentialsPreset, Paragraph, Bold, Italic, Underline, Code ],
		toolbar: [ 'bold', 'italic', 'underline', 'code', 'undo', 'redo' ]
=======
		plugins: [ Essentials, Paragraph, Bold, Italic, Underline ],
		toolbar: [ 'bold', 'italic', 'underline', 'undo', 'redo' ]
>>>>>>> 37d0b403
	} )
	.then( editor => {
		window.editor = editor;
	} )
	.catch( err => {
		console.error( err.stack );
	} );<|MERGE_RESOLUTION|>--- conflicted
+++ resolved
@@ -15,13 +15,8 @@
 
 ClassicEditor
 	.create( document.querySelector( '#editor' ), {
-<<<<<<< HEAD
-		plugins: [ EssentialsPreset, Paragraph, Bold, Italic, Underline, Code ],
+		plugins: [ Essentials, Paragraph, Bold, Italic, Underline, Code ],
 		toolbar: [ 'bold', 'italic', 'underline', 'code', 'undo', 'redo' ]
-=======
-		plugins: [ Essentials, Paragraph, Bold, Italic, Underline ],
-		toolbar: [ 'bold', 'italic', 'underline', 'undo', 'redo' ]
->>>>>>> 37d0b403
 	} )
 	.then( editor => {
 		window.editor = editor;
