--- conflicted
+++ resolved
@@ -1,9 +1,5 @@
 /**
-<<<<<<< HEAD
- * @license Copyright (c) 2003-2022, CKSource - Frederico Knabben. All rights reserved.
-=======
  * @license Copyright (c) 2003-2022, CKSource Holding sp. z o.o. All rights reserved.
->>>>>>> e391ddb7
  * For licensing, see LICENSE.md or https://ckeditor.com/legal/ckeditor-oss-license
  */
 
@@ -303,20 +299,6 @@
 							`<ol style="list-style-type:decimal-leading-zero"><li ${ level1 }>Foo</li></ol>`
 						);
 					} );
-
-					it( 'converts "arabic-leading-zero2" style to proper CSS attribute', () => {
-						const styles = '@list l0:level1\n' +
-							'{mso-level-number-format:arabic-leading-zero2;}';
-
-						const html = `<p ${ level1 }>Foo</p>`;
-						const view = htmlDataProcessor.toView( html );
-
-						transformListItemLikeElementsIntoLists( view, styles );
-
-						expect( stringify( view ) ).to.equal(
-							`<ol style="list-style-type:decimal-leading-zero"><li ${ level1 }>Foo</li></ol>`
-						);
-					} );
 				} );
 
 				describe( 'unordered list', () => {
@@ -408,56 +390,6 @@
 						);
 					} );
 				} );
-			} );
-
-			describe( 'start index', () => {
-				const testData = [
-					{
-						style: 'roman-upper',
-						cssStyle: 'upper-roman',
-						marker: 'IV.',
-						start: 4
-					},
-					{
-						style: 'alpha-lower',
-						cssStyle: 'lower-alpha',
-						marker: 'e)',
-						start: 5
-					},
-					{
-						style: 'arabic-leading-zero3',
-						cssStyle: 'decimal-leading-zero',
-						marker: '0042.',
-						start: 42
-					}
-				];
-
-				for ( const { style, cssStyle, marker, start } of testData ) {
-					it( `should handle start index in "${ style }" ordered list`, () => {
-						const styles = '@list l0:level1\n{' +
-							`mso-level-start-at:${ start };` +
-							`mso-level-number-format:${ style };` +
-							'}';
-
-						const html =
-							'<p class="MsoListParagraphCxSpFirst" style="mso-list:l0 level1 lfo0">' +
-								`<span><span style='mso-list:Ignore'>${ marker }</span>` +
-								'Foo' +
-							'</p>';
-
-						const view = htmlDataProcessor.toView( html );
-
-						transformListItemLikeElementsIntoLists( view, styles );
-
-						expect( stringify( view ) ).to.equal(
-							`<ol start="${ start }" style="list-style-type:${ cssStyle }">` +
-								'<li class="MsoListParagraphCxSpFirst" style="mso-list:l0 level1 lfo0">' +
-									'<span>Foo</span>' +
-								'</li>' +
-							'</ol>'
-						);
-					} );
-				}
 			} );
 		} );
 	} );
