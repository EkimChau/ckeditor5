--- conflicted
+++ resolved
@@ -9,11 +9,7 @@
 	.create( document.querySelector( '#snippet-ckfinder-upload-only' ), {
 		toolbar: {
 			items: [
-<<<<<<< HEAD
-				'heading', '|', 'bold', 'italic', '|', 'undo', 'redo', '|', 'imageUpload'
-=======
-				'uploadImage', '|', 'heading', '|', 'bold', 'italic', '|', 'undo', 'redo'
->>>>>>> 5f7b5543
+				'heading', '|', 'bold', 'italic', '|', 'undo', 'redo', '|', 'uploadImage'
 			],
 			viewportTopOffset: 100
 		},
