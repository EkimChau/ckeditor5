{
  "name": "@ckeditor/ckeditor5-upload",
  "version": "40.2.0",
  "description": "Upload feature for CKEditor 5.",
  "keywords": [
    "ckeditor",
    "ckeditor5",
    "ckeditor 5",
    "ckeditor5-lib",
    "ckeditor5-dll"
  ],
  "type": "module",
  "main": "src/index.ts",
  "dependencies": {
    "@ckeditor/ckeditor5-core": "40.2.0",
    "@ckeditor/ckeditor5-utils": "40.2.0",
    "@ckeditor/ckeditor5-ui": "40.2.0"
  },
  "devDependencies": {
<<<<<<< HEAD
    "typescript": "^5.2.2",
=======
    "typescript": "5.0.4",
>>>>>>> 811809b5
    "webpack": "^5.58.1",
    "webpack-cli": "^4.9.0"
  },
  "author": "CKSource (http://cksource.com/)",
  "license": "GPL-2.0-or-later",
  "homepage": "https://ckeditor.com/ckeditor-5",
  "bugs": "https://github.com/ckeditor/ckeditor5/issues",
  "repository": {
    "type": "git",
    "url": "https://github.com/ckeditor/ckeditor5.git",
    "directory": "packages/ckeditor5-upload"
  },
  "files": [
    "dist",
    "lang",
    "src/**/*.js",
    "src/**/*.d.ts",
    "theme",
    "ckeditor5-metadata.json",
    "CHANGELOG.md"
  ],
  "scripts": {
    "rollup": "rollup -c ../../scripts/build.mjs",
    "build": "tsc -p ./tsconfig.json"
  }
}<|MERGE_RESOLUTION|>--- conflicted
+++ resolved
@@ -17,11 +17,7 @@
     "@ckeditor/ckeditor5-ui": "40.2.0"
   },
   "devDependencies": {
-<<<<<<< HEAD
-    "typescript": "^5.2.2",
-=======
     "typescript": "5.0.4",
->>>>>>> 811809b5
     "webpack": "^5.58.1",
     "webpack-cli": "^4.9.0"
   },
