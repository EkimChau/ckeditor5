{
  "name": "@ckeditor/ckeditor5-markdown-gfm",
  "version": "37.1.0",
  "description": "GitHub Flavored Markdown data processor for CKEditor 5.",
  "keywords": [
    "ckeditor",
    "ckeditor5",
    "ckeditor 5",
    "ckeditor5-feature",
    "ckeditor5-plugin",
    "ckeditor5-dll"
  ],
  "main": "src/index.ts",
  "dependencies": {
    "ckeditor5": "^37.1.0",
    "marked": "4.0.12",
    "turndown": "^6.0.0",
    "turndown-plugin-gfm": "^1.0.2"
  },
  "devDependencies": {
<<<<<<< HEAD
    "@ckeditor/ckeditor5-basic-styles": "^37.0.1",
    "@ckeditor/ckeditor5-code-block": "^37.0.1",
    "@ckeditor/ckeditor5-core": "^37.0.1",
    "@ckeditor/ckeditor5-dev-utils": "^37.0.0",
    "@ckeditor/ckeditor5-editor-classic": "^37.0.1",
    "@ckeditor/ckeditor5-engine": "^37.0.1",
    "@ckeditor/ckeditor5-list": "^37.0.1",
    "@ckeditor/ckeditor5-table": "^37.0.1",
    "@ckeditor/ckeditor5-theme-lark": "^37.0.1",
=======
    "@ckeditor/ckeditor5-basic-styles": "^37.1.0",
    "@ckeditor/ckeditor5-code-block": "^37.1.0",
    "@ckeditor/ckeditor5-core": "^37.1.0",
    "@ckeditor/ckeditor5-dev-utils": "^37.0.0",
    "@ckeditor/ckeditor5-editor-classic": "^37.1.0",
    "@ckeditor/ckeditor5-engine": "^37.1.0",
    "@ckeditor/ckeditor5-list": "^37.1.0",
    "@ckeditor/ckeditor5-table": "^37.1.0",
    "@ckeditor/ckeditor5-theme-lark": "^37.1.0",
>>>>>>> 352351cd
    "@types/marked": "^4.0.8",
    "typescript": "^4.8.4",
    "webpack": "^5.58.1",
    "webpack-cli": "^4.9.0"
  },
  "engines": {
    "node": ">=16.0.0",
    "npm": ">=5.7.1"
  },
  "author": "CKSource (http://cksource.com/)",
  "license": "GPL-2.0-or-later",
  "homepage": "https://ckeditor.com/ckeditor-5",
  "bugs": "https://github.com/ckeditor/ckeditor5/issues",
  "repository": {
    "type": "git",
    "url": "https://github.com/ckeditor/ckeditor5.git",
    "directory": "packages/ckeditor5-markdown-gfm"
  },
  "files": [
    "lang",
    "src/**/*.js",
    "src/**/*.d.ts",
    "theme",
    "build",
    "ckeditor5-metadata.json",
    "CHANGELOG.md"
  ],
  "depcheckIgnore": [
    "collapse-whitespace",
    "jsdom",
    "void-elements",
    "block-elements"
  ],
  "scripts": {
    "build": "tsc -p ./tsconfig.json",
    "postversion": "npm run build",
    "dll:build": "webpack"
  }
}<|MERGE_RESOLUTION|>--- conflicted
+++ resolved
@@ -18,17 +18,6 @@
     "turndown-plugin-gfm": "^1.0.2"
   },
   "devDependencies": {
-<<<<<<< HEAD
-    "@ckeditor/ckeditor5-basic-styles": "^37.0.1",
-    "@ckeditor/ckeditor5-code-block": "^37.0.1",
-    "@ckeditor/ckeditor5-core": "^37.0.1",
-    "@ckeditor/ckeditor5-dev-utils": "^37.0.0",
-    "@ckeditor/ckeditor5-editor-classic": "^37.0.1",
-    "@ckeditor/ckeditor5-engine": "^37.0.1",
-    "@ckeditor/ckeditor5-list": "^37.0.1",
-    "@ckeditor/ckeditor5-table": "^37.0.1",
-    "@ckeditor/ckeditor5-theme-lark": "^37.0.1",
-=======
     "@ckeditor/ckeditor5-basic-styles": "^37.1.0",
     "@ckeditor/ckeditor5-code-block": "^37.1.0",
     "@ckeditor/ckeditor5-core": "^37.1.0",
@@ -38,7 +27,6 @@
     "@ckeditor/ckeditor5-list": "^37.1.0",
     "@ckeditor/ckeditor5-table": "^37.1.0",
     "@ckeditor/ckeditor5-theme-lark": "^37.1.0",
->>>>>>> 352351cd
     "@types/marked": "^4.0.8",
     "typescript": "^4.8.4",
     "webpack": "^5.58.1",
