/**
 * @license Copyright (c) 2003-2021, CKSource - Frederico Knabben. All rights reserved.
 * For licensing, see LICENSE.md or https://ckeditor.com/legal/ckeditor-oss-license
 */

/* globals setTimeout */

import Editor from '../src/editor/editor';
import PluginCollection from '../src/plugincollection';
import Context from '../src/context';
import Plugin from '../src/plugin';
import ContextPlugin from '../src/contextplugin';
import { expectToThrowCKEditorError, assertCKEditorError } from '@ckeditor/ckeditor5-utils/tests/_utils/utils';

let editor, availablePlugins;
let PluginA, PluginB, PluginC, PluginD, PluginE, PluginF, PluginG, PluginH, PluginI, PluginJ, PluginK, PluginX, PluginFoo, AnotherPluginFoo;
class TestError extends Error {}

describe( 'PluginCollection', () => {
	before( () => {
		PluginA = createPlugin( 'A' );
		PluginB = createPlugin( 'B' );
		PluginC = createPlugin( 'C' );
		PluginD = createPlugin( 'D' );
		PluginE = createPlugin( 'E' );
		PluginF = createPlugin( 'F' );
		PluginG = createPlugin( 'G' );
		PluginH = createPlugin( 'H' );
		PluginI = createPlugin( 'I' );
		PluginJ = createPlugin( 'J' );
		PluginK = createPlugin( 'K' );
		PluginX = class extends Plugin {
			constructor( editor ) {
				super( editor );

				throw new TestError( 'Some error inside a plugin' );
			}
		};
		PluginFoo = createPlugin( 'Foo' );
		AnotherPluginFoo = createPlugin( 'Foo' );

		PluginC.requires = [ PluginB ];
		PluginD.requires = [ PluginA, PluginC ];
		PluginF.requires = [ PluginE ];
		PluginE.requires = [ PluginF ];
		PluginH.requires = [ PluginI ];
		PluginJ.requires = [ 'K' ];
		PluginK.requires = [ PluginA ];

		editor = new Editor();
	} );

	beforeEach( () => {
		availablePlugins = [
			PluginA,
			PluginB,
			PluginC,
			PluginD,
			PluginE,
			PluginF,
			PluginG,
			PluginH,
			PluginI,
			PluginJ,
			PluginK,
			PluginX
		];

		PluginFoo.requires = [];
	} );

	afterEach( () => {
		sinon.restore();
	} );

	describe( 'init()', () => {
		it( 'should not fail when trying to load 0 plugins (empty array)', () => {
			const plugins = new PluginCollection( editor, availablePlugins );

			return plugins.init( [] )
				.then( () => {
					expect( getPlugins( plugins ) ).to.be.empty;
				} );
		} );

		it( 'should add collection items for loaded plugins', () => {
			const plugins = new PluginCollection( editor, availablePlugins );

			return plugins.init( [ PluginA, PluginB ] )
				.then( () => {
					expect( getPlugins( plugins ).length ).to.equal( 2 );

					expect( plugins.get( PluginA ) ).to.be.an.instanceof( PluginA );
					expect( plugins.get( PluginB ) ).to.be.an.instanceof( PluginB );
				} );
		} );

		it( 'should add collection items for loaded plugins using plugin names', () => {
			const plugins = new PluginCollection( editor, availablePlugins );

			return plugins.init( [ 'A', 'B' ] )
				.then( () => {
					expect( getPlugins( plugins ).length ).to.equal( 2 );

					expect( plugins.get( 'A' ) ).to.be.an.instanceof( PluginA );
					expect( plugins.get( 'B' ) ).to.be.an.instanceof( PluginB );
				} );
		} );

		it( 'should load dependency plugins', () => {
			const plugins = new PluginCollection( editor, availablePlugins );
			const spy = sinon.spy( plugins, '_add' );

			return plugins.init( [ PluginA, PluginC ] )
				.then( loadedPlugins => {
					expect( getPlugins( plugins ).length ).to.equal( 3 );

					expect( getPluginNames( getPluginsFromSpy( spy ) ) )
						.to.deep.equal( [ 'A', 'B', 'C' ], 'order by plugins._add()' );
					expect( getPluginNames( loadedPlugins ) )
						.to.deep.equal( [ 'A', 'B', 'C' ], 'order by returned value' );
				} );
		} );

		it( 'should load dependency plugins defined by plugin names', () => {
			const plugins = new PluginCollection( editor, availablePlugins );
			const spy = sinon.spy( plugins, '_add' );

			return plugins.init( [ 'J' ] )
				.then( loadedPlugins => {
					expect( getPlugins( plugins ).length ).to.equal( 3 );

					expect( getPluginNames( getPluginsFromSpy( spy ) ) )
						.to.deep.equal( [ 'A', 'K', 'J' ], 'order by plugins._add()' );
					expect( getPluginNames( loadedPlugins ) )
						.to.deep.equal( [ 'A', 'K', 'J' ], 'order by returned value' );
				} );
		} );

		it( 'should be ok when dependencies are loaded first', () => {
			const plugins = new PluginCollection( editor, availablePlugins );
			const spy = sinon.spy( plugins, '_add' );

			return plugins.init( [ PluginA, PluginB, PluginC ] )
				.then( loadedPlugins => {
					expect( getPlugins( plugins ).length ).to.equal( 3 );

					expect( getPluginNames( getPluginsFromSpy( spy ) ) )
						.to.deep.equal( [ 'A', 'B', 'C' ], 'order by plugins._add()' );
					expect( getPluginNames( loadedPlugins ) )
						.to.deep.equal( [ 'A', 'B', 'C' ], 'order by returned value' );
				} );
		} );

		it( 'should load deep dependency plugins', () => {
			const plugins = new PluginCollection( editor, availablePlugins );
			const spy = sinon.spy( plugins, '_add' );

			return plugins.init( [ PluginD ] )
				.then( loadedPlugins => {
					expect( getPlugins( plugins ).length ).to.equal( 4 );

					// The order must have dependencies first.
					expect( getPluginNames( getPluginsFromSpy( spy ) ) )
						.to.deep.equal( [ 'A', 'B', 'C', 'D' ], 'order by plugins._add()' );
					expect( getPluginNames( loadedPlugins ) )
						.to.deep.equal( [ 'A', 'B', 'C', 'D' ], 'order by returned value' );
				} );
		} );

		it( 'should handle cross dependency plugins', () => {
			const plugins = new PluginCollection( editor, availablePlugins );
			const spy = sinon.spy( plugins, '_add' );

			return plugins.init( [ PluginA, PluginE ] )
				.then( loadedPlugins => {
					expect( getPlugins( plugins ).length ).to.equal( 3 );

					// The order must have dependencies first.
					expect( getPluginNames( getPluginsFromSpy( spy ) ) )
						.to.deep.equal( [ 'A', 'F', 'E' ], 'order by plugins._add()' );
					expect( getPluginNames( loadedPlugins ) )
						.to.deep.equal( [ 'A', 'F', 'E' ], 'order by returned value' );
				} );
		} );

		it( 'should load grand child classes', () => {
			const plugins = new PluginCollection( editor, availablePlugins );

			class ChildPlugin extends Plugin {}
			class GrandPlugin extends ChildPlugin {}

			return plugins.init( [ GrandPlugin ] )
				.then( () => {
					expect( getPlugins( plugins ).length ).to.equal( 1 );
				} );
		} );

		it( 'should load plugin which does not extend the base Plugin class', () => {
			class Y {}

			const plugins = new PluginCollection( editor, availablePlugins );

			return plugins.init( [ Y ] )
				.then( () => {
					expect( getPlugins( plugins ).length ).to.equal( 1 );
				} );
		} );

		it( 'should load plugin which is a simple function', () => {
			function pluginAsFunction( editor ) {
				this.editor = editor;
			}

			const plugins = new PluginCollection( editor, availablePlugins );

			return plugins.init( [ pluginAsFunction ] )
				.then( () => {
					expect( getPlugins( plugins ).length ).to.equal( 1 );
				} );
		} );

		it( 'should set the `editor` property on loaded plugins', () => {
			const plugins = new PluginCollection( editor, availablePlugins );

			function pluginAsFunction( editor ) {
				this.editor = editor;
			}

			class Y {
				constructor( editor ) {
					this.editor = editor;
				}
			}

			return plugins.init( [ PluginA, PluginB, pluginAsFunction, Y ] )
				.then( () => {
					expect( plugins.get( PluginA ).editor ).to.equal( editor );
					expect( plugins.get( PluginB ).editor ).to.equal( editor );
					expect( plugins.get( pluginAsFunction ).editor ).to.equal( editor );
					expect( plugins.get( Y ).editor ).to.equal( editor );
				} );
		} );

		it( 'should reject on broken plugins (forward the error thrown in a plugin)', async () => {
			const plugins = new PluginCollection( editor, availablePlugins );

			let error;

			try {
				await plugins.init( [ PluginA, PluginX, PluginB ] )
					// Throw here, so if by any chance plugins.init() was resolved correctly catch() will be stil executed.
					.then( () => {
						throw new Error( 'Test error: this promise should not be resolved successfully' );
					} );
			} catch ( err ) {
				error = err;
			}

			expect( error ).to.be.an.instanceof( TestError );
			expect( error ).to.have.property( 'message', 'Some error inside a plugin' );
		} );

		it( 'should reject when loading non-existent plugin', async () => {
			const plugins = new PluginCollection( editor, availablePlugins );

			try {
				await plugins.init( [ 'NonExistentPlugin' ] )
					// Throw here, so if by any chance plugins.init() was resolved correctly catch() will be stil executed.
					.then( () => {
						throw new Error( 'Test error: this promise should not be resolved successfully' );
					} );
			} catch ( err ) {
				assertCKEditorError( err, 'plugincollection-plugin-not-found', editor );
			}
		} );

		it( 'should load chosen plugins (plugins and removePlugins are constructors)', () => {
			const plugins = new PluginCollection( editor, availablePlugins );

			return plugins.init( [ PluginA, PluginB, PluginC ], [ PluginA ] )
				.then( () => {
					expect( getPlugins( plugins ).length ).to.equal( 2 );

					expect( plugins.get( PluginB ) ).to.be.an.instanceof( PluginB );
					expect( plugins.get( PluginC ) ).to.be.an.instanceof( PluginC );
				} );
		} );

		it( 'should load chosen plugins (plugins are constructors, removePlugins are names)', () => {
			const plugins = new PluginCollection( editor, availablePlugins );

			return plugins.init( [ PluginA, PluginB, PluginC ], [ 'A' ] )
				.then( () => {
					expect( getPlugins( plugins ).length ).to.equal( 2 );

					expect( plugins.get( PluginB ) ).to.be.an.instanceof( PluginB );
					expect( plugins.get( PluginC ) ).to.be.an.instanceof( PluginC );
				} );
		} );

		it( 'should load chosen plugins (plugins and removePlugins are names)', () => {
			const plugins = new PluginCollection( editor, availablePlugins );

			return plugins.init( [ 'A', 'B', 'C' ], [ 'A' ] )
				.then( () => {
					expect( getPlugins( plugins ).length ).to.equal( 2 );

					expect( plugins.get( PluginB ) ).to.be.an.instanceof( PluginB );
					expect( plugins.get( PluginC ) ).to.be.an.instanceof( PluginC );
				} );
		} );

		it( 'should load chosen plugins (plugins are names, removePlugins are constructors)', () => {
			const plugins = new PluginCollection( editor, availablePlugins );

			return plugins.init( [ 'A', 'B', 'C' ], [ PluginA ] )
				.then( () => {
					expect( getPlugins( plugins ).length ).to.equal( 2 );

					expect( plugins.get( PluginB ) ).to.be.an.instanceof( PluginB );
					expect( plugins.get( PluginC ) ).to.be.an.instanceof( PluginC );
				} );
		} );

		it( 'should load chosen plugins (plugins are names, removePlugins contains an anonymous plugin)', () => {
			class AnonymousPlugin {}

			const plugins = new PluginCollection( editor, [ AnonymousPlugin ].concat( availablePlugins ) );

			return plugins.init( [ AnonymousPlugin, 'A', 'B' ], [ AnonymousPlugin ] )
				.then( () => {
					expect( getPlugins( plugins ).length ).to.equal( 2 );

					expect( plugins.get( PluginA ) ).to.be.an.instanceof( PluginA );
					expect( plugins.get( PluginB ) ).to.be.an.instanceof( PluginB );
				} );
		} );

		it( 'should throw when context plugin requires not a context plugin', async () => {
			class FooContextPlugin extends ContextPlugin {}
			FooContextPlugin.requires = [ PluginA ];

			const plugins = new PluginCollection( editor, [ FooContextPlugin, PluginA ] );

			let error;

			try {
				await plugins.init( [ FooContextPlugin ] );
			} catch ( err ) {
				error = err;
			}

			assertCKEditorError( error, /^plugincollection-context-required/ );
		} );

		it( 'should not throw when non context plugin requires context plugin', async () => {
			class FooContextPlugin extends ContextPlugin {}

			class BarPlugin extends Plugin {}
			BarPlugin.requires = [ FooContextPlugin ];

			const plugins = new PluginCollection( editor, [ FooContextPlugin, BarPlugin ] );

			await plugins.init( [ BarPlugin ] );

			expect( getPlugins( plugins ) ).to.length( 2 );
		} );

		it( 'should not throw when context plugin requires context plugin', async () => {
			class FooContextPlugin extends ContextPlugin {}

			class BarContextPlugin extends ContextPlugin {}
			BarContextPlugin.requires = [ FooContextPlugin ];

			const plugins = new PluginCollection( editor, [ FooContextPlugin, BarContextPlugin ] );

			await plugins.init( [ BarContextPlugin ] );

			expect( getPlugins( plugins ) ).to.length( 2 );
		} );

		it( 'should reject when loaded plugin requires not allowed plugins', async () => {
			const plugins = new PluginCollection( editor, availablePlugins );

			try {
				await plugins.init( [ PluginA, PluginB, PluginC, PluginD ], [ PluginA, PluginB ] )
					// Throw here, so if by any chance plugins.init() was resolved correctly catch() will be stil executed.
					.then( () => {
						throw new Error( 'Test error: this promise should not be resolved successfully' );
					} );
			} catch ( err ) {
				assertCKEditorError( err, /^plugincollection-required/, editor );
			}
		} );

		it( 'should reject when loading more than one plugin with the same name', async () => {
			const plugins = new PluginCollection( editor );

			try {
				await plugins.init( [ PluginFoo, AnotherPluginFoo ] )
					.then( () => {
						throw new Error( 'The `init()` method should fail.' );
					} );
			} catch ( err ) {
				assertCKEditorError( err, /^plugincollection-plugin-name-conflict/, null, {
					pluginName: 'Foo',
					plugin1: PluginFoo,
					plugin2: AnotherPluginFoo
				} );
			}
		} );

		it( 'should reject when loading more than one plugin with the same name (plugin requires plugin with the same name)', async () => {
			PluginFoo.requires = [ AnotherPluginFoo ];

			const plugins = new PluginCollection( editor );

			try {
				await plugins.init( [ PluginFoo ] )
					.then( () => {
						throw new Error( 'The `init()` method should fail.' );
					} );
			} catch ( err ) {
				assertCKEditorError( err, /^plugincollection-plugin-name-conflict/, null );
			}
		} );

		it( 'should reject when loading more than one plugin with the same name ' +
			'(plugin with the same name is built-in the PluginCollection)', async () => {
			availablePlugins = [ PluginFoo ];

			const plugins = new PluginCollection( editor, availablePlugins );

			try {
				await plugins.init( [ 'Foo', AnotherPluginFoo ] )
					.then( () => {
						throw new Error( 'The `init()` method should fail.' );
					} );
			} catch ( err ) {
				assertCKEditorError( err, /^plugincollection-plugin-name-conflict/, null );
			}
		} );

		it( 'should get plugin from external plugins instead of creating new instance', async () => {
			const externalPlugins = new PluginCollection( editor );
			await externalPlugins.init( [ PluginA, PluginB ] );

			const plugins = new PluginCollection( editor, [], Array.from( externalPlugins ) );
			await plugins.init( [ PluginA ] );

			expect( getPlugins( plugins ) ).to.length( 1 );
			expect( plugins.get( PluginA ) ).to.equal( externalPlugins.get( PluginA ) ).to.instanceof( PluginA );
		} );

		it( 'should get plugin by name from external plugins instead of creating new instance', async () => {
			const externalPlugins = new PluginCollection( editor );
			await externalPlugins.init( [ PluginA, PluginB ] );

			const plugins = new PluginCollection( editor, [], Array.from( externalPlugins ) );
			await plugins.init( [ 'A' ] );

			expect( getPlugins( plugins ) ).to.length( 1 );
			expect( plugins.get( PluginA ) ).to.equal( externalPlugins.get( PluginA ) ).to.instanceof( PluginA );
		} );

		it( 'should get dependency of plugin from external plugins instead of creating new instance', async () => {
			const externalPlugins = new PluginCollection( editor );
			await externalPlugins.init( [ PluginA, PluginB ] );

			const plugins = new PluginCollection( editor, [], Array.from( externalPlugins ) );
			await plugins.init( [ PluginC ] );

			expect( getPlugins( plugins ) ).to.length( 2 );
			expect( plugins.get( PluginB ) ).to.equal( externalPlugins.get( PluginB ) ).to.instanceof( PluginB );
			expect( plugins.get( PluginC ) ).to.instanceof( PluginC );
		} );

		it( 'should load dependency plugins using soft requirement', () => {
			const plugins = new PluginCollection( editor, availablePlugins );
			const spy = sinon.spy( plugins, '_add' );

			return plugins.init( [ PluginJ ] )
				.then( loadedPlugins => {
					expect( getPlugins( plugins ).length ).to.equal( 3 );

					expect( getPluginNames( getPluginsFromSpy( spy ) ) )
						.to.deep.equal( [ 'A', 'K', 'J' ], 'order by plugins._add()' );
					expect( getPluginNames( loadedPlugins ) )
						.to.deep.equal( [ 'A', 'K', 'J' ], 'order by returned value' );
				} );
		} );

		it( 'should reject dependency plugins using soft requirement when plugin is unavailable', async () => {
			PluginFoo.requires = [ 'A', 'Baz' ];

			const plugins = new PluginCollection( editor, availablePlugins );

			try {
				await plugins.init( [ PluginFoo ] )
					// Throw here, so if by any chance plugins.init() was resolved correctly catch() will be still executed.
					.then( () => {
						throw new Error( 'Test error: this promise should not be resolved successfully' );
					} );
			} catch ( err ) {
<<<<<<< HEAD
				assertCKEditorError( err, /^plugincollection-soft-required/, editor, { plugin: 'Baz', requiredBy: 'Foo' } );
=======
				assertCKEditorError( err, /^plugincollection-soft-required/, editor, { missingPlugin: 'Baz', requiredBy: 'Foo' } );
>>>>>>> 9c5f69ed
			}
		} );

		it( 'should load dependency plugins using soft requirement when plugin was loaded as dependency of other plugin', () => {
			PluginFoo.requires = [ 'A' ];
			const plugins = new PluginCollection( editor, availablePlugins );
			const spy = sinon.spy( plugins, '_add' );

			return plugins.init( [ PluginD, PluginFoo ] )
				.then( loadedPlugins => {
					expect( getPlugins( plugins ).length ).to.equal( 5 );

					expect( getPluginNames( getPluginsFromSpy( spy ) ) )
						.to.deep.equal( [ 'A', 'B', 'C', 'D', 'Foo' ], 'order by plugins._add()' );
					expect( getPluginNames( loadedPlugins ) )
						.to.deep.equal( [ 'A', 'B', 'C', 'D', 'Foo' ], 'order by returned value' );
				} );
		} );

		it( 'should load dependency plugins using soft requirement if non-built-in plugin is available further in the plugin list', () => {
			PluginFoo.requires = [ 'A', 'B' ];
			const plugins = new PluginCollection( editor, [] );
			const spy = sinon.spy( plugins, '_add' );

			return plugins.init( [ PluginFoo, PluginA, PluginB ] )
				.then( loadedPlugins => {
					expect( getPlugins( plugins ).length ).to.equal( 3 );

					expect( getPluginNames( getPluginsFromSpy( spy ) ) )
						.to.deep.equal( [ 'A', 'B', 'Foo' ], 'order by plugins._add()' );
					expect( getPluginNames( loadedPlugins ) )
						.to.deep.equal( [ 'A', 'B', 'Foo' ], 'order by returned value' );
				} );
		} );

		it( 'should load dependency plugins using soft requirement if non-built-in plugin is available further as other dependency', () => {
			PluginFoo.requires = [ 'A', 'B' ];
			const plugins = new PluginCollection( editor, [] );
			const spy = sinon.spy( plugins, '_add' );

			return plugins.init( [ PluginFoo, PluginD ] )
				.then( loadedPlugins => {
					expect( getPlugins( plugins ).length ).to.equal( 5 );

					expect( getPluginNames( getPluginsFromSpy( spy ) ) )
						.to.deep.equal( [ 'A', 'B', 'Foo', 'C', 'D' ], 'order by plugins._add()' );
					expect( getPluginNames( loadedPlugins ) )
						.to.deep.equal( [ 'A', 'B', 'Foo', 'C', 'D' ], 'order by returned value' );
				} );
		} );

		describe( 'substituting plugins', () => {
			afterEach( () => {
				PluginA.prototype.init = undefined;
				PluginA.requires = undefined;
			} );

			it( 'allows replacing a plugin in the "availablePlugins" collection (constructor)', () => {
				const plugins = new PluginCollection( editor, [ PluginA, PluginB ] );

				PluginA.prototype.init = function() {
					throw new Error( 'Foo' );
				};

				const newPluginA = createPlugin( 'A' );

				return plugins.init( [ 'A', 'B' ], [], [ newPluginA ] )
					.then( () => {
						expect( getPlugins( plugins ).length ).to.equal( 2 );

						expect( plugins.get( newPluginA ) ).to.be.an.instanceof( newPluginA );
						expect( plugins.get( PluginB ) ).to.be.an.instanceof( PluginB );
					} );
			} );

			it( 'allows replacing a plugin in the "plugins" collection (init)', () => {
				const plugins = new PluginCollection( editor, [] );

				PluginA.prototype.init = function() {
					throw new Error( 'Foo' );
				};

				const newPluginA = createPlugin( 'A' );

				return plugins.init( [ PluginA, PluginB ], [], [ newPluginA ] )
					.then( () => {
						expect( getPlugins( plugins ).length ).to.equal( 2 );

						expect( plugins.get( newPluginA ) ).to.be.an.instanceof( newPluginA );
						expect( plugins.get( PluginB ) ).to.be.an.instanceof( PluginB );
					} );
			} );

			it( 'throws an error if plugin for replacement is specified as a string', async () => {
				const plugins = new PluginCollection( editor, [] );

				try {
					await plugins.init( [ PluginA, PluginB ], [], [ 'A' ] )
						.then( () => {
							throw new Error( 'Expected to be rejected.' );
						} );
				} catch ( err ) {
					assertCKEditorError( err, 'plugincollection-replace-plugin-invalid-type', null, {
						pluginItem: 'A'
					} );
				}
			} );

			it( 'throws an error if plugin for replacement is not named', async () => {
				const plugins = new PluginCollection( editor, [] );

				const newPluginA = createPlugin( 'A' );
				newPluginA.pluginName = undefined;

				try {
					await plugins.init( [ PluginA, PluginB ], [], [ newPluginA ] )
						.then( () => {
							throw new Error( 'Expected to be rejected.' );
						} );
				} catch ( err ) {
					assertCKEditorError( err, 'plugincollection-replace-plugin-missing-name', null, {
						pluginItem: newPluginA
					} );
				}
			} );

			it( 'throws an error if plugin for replacement requires other plugins (soft requirements)', async () => {
				const plugins = new PluginCollection( editor, [] );

				const newPluginA = createPlugin( 'A' );

				newPluginA.requires = [ 'Foo' ];

				try {
					await plugins.init( [ PluginA, PluginB ], [], [ newPluginA ] )
						.then( () => {
							throw new Error( 'Expected to be rejected.' );
						} );
				} catch ( err ) {
					assertCKEditorError( err, 'plugincollection-plugin-for-replacing-cannot-have-dependencies', null, {
						pluginName: 'A'
					} );
				}
			} );

			it( 'throws an error if plugin for replacement requires other plugins (hard requirements)', async () => {
				const plugins = new PluginCollection( editor, [] );

				const newPluginA = createPlugin( 'A' );

				newPluginA.requires = [ PluginC ];

				try {
					await plugins.init( [ PluginA, PluginB ], [], [ newPluginA ] )
						.then( () => {
							throw new Error( 'Expected to be rejected.' );
						} );
				} catch ( err ) {
					assertCKEditorError( err, 'plugincollection-plugin-for-replacing-cannot-have-dependencies', null, {
						pluginName: 'A'
					} );
				}
			} );

			it( 'throws an error if the replaced requires other plugins (soft requirements)', async () => {
				const plugins = new PluginCollection( editor, [] );

				const newPluginA = createPlugin( 'A' );

				PluginA.requires = [ 'Foo' ];

				try {
					await plugins.init( [ PluginA, PluginB, PluginFoo ], [], [ newPluginA ] )
						.then( () => {
							throw new Error( 'Expected to be rejected.' );
						} );
				} catch ( err ) {
					assertCKEditorError( err, 'plugincollection-replaced-plugin-cannot-have-dependencies', null, {
						pluginName: 'A'
					} );
				}
			} );

			it( 'throws an error if the replaced requires other plugins (hard requirements)', async () => {
				const plugins = new PluginCollection( editor, [] );

				const newPluginA = createPlugin( 'A' );

				PluginA.requires = [ PluginC ];

				try {
					await plugins.init( [ PluginA, PluginB ], [], [ newPluginA ] )
						.then( () => {
							throw new Error( 'Expected to be rejected.' );
						} );
				} catch ( err ) {
					assertCKEditorError( err, 'plugincollection-replaced-plugin-cannot-have-dependencies', null, {
						pluginName: 'A'
					} );
				}
			} );

			it( 'throws an error if plugin for replacement exists (in "availablePlugins") but it will not be loaded', async () => {
				const plugins = new PluginCollection( editor, [ PluginA ] );

				const newPluginA = createPlugin( 'A' );

				try {
					await plugins.init( [ PluginB ], [], [ newPluginA ] )
						.then( () => {
							throw new Error( 'Expected to be rejected.' );
						} );
				} catch ( err ) {
					assertCKEditorError( err, 'plugincollection-plugin-for-replacing-not-loaded', null, {
						pluginName: 'A'
					} );
				}
			} );

			it( 'throws an error if plugin for replacement does not exist', async () => {
				const plugins = new PluginCollection( editor, [] );

				const newPluginA = createPlugin( 'A' );

				try {
					await plugins.init( [ PluginB ], [], [ newPluginA ] )
						.then( () => {
							throw new Error( 'Expected to be rejected.' );
						} );
				} catch ( err ) {
					assertCKEditorError( err, 'plugincollection-plugin-for-replacing-not-exist', null, {
						pluginName: 'A'
					} );
				}
			} );

			it( 'throws an error if replacing a removed plugin', async () => {
				const plugins = new PluginCollection( editor, availablePlugins );

				const newPluginA = createPlugin( 'A' );

				try {
					await plugins.init( [ PluginA, PluginB ], [ 'A' ], [ newPluginA ] )
						.then( () => {
							throw new Error( 'Expected to be rejected.' );
						} );
				} catch ( err ) {
					assertCKEditorError( err, 'plugincollection-plugin-for-replacing-not-loaded', null, {
						pluginName: 'A'
					} );
				}
			} );

			// The Context feature has an own list of plugins that can be also substituted.
			// Also, the context can be a part of an editor instance which means, that the context's
			// plugins will be a part of the editor's plugins. However, the editor will not initialize the plugin,
			// hence the substitute option could throw an error "plugincollection-plugin-for-replacing-not-loaded".
			it( 'does not throw an error if a plugin for substitute was loaded by the Context feature', async () => {
				class ContextPluginA extends ContextPlugin {
					static get pluginName() {
						return 'ContextPluginA';
					}
				}
				class ContextPluginB extends ContextPlugin {
					static get pluginName() {
						return 'ContextPluginB';
					}

					static get requires() {
						return [ ContextPluginA ];
					}
				}

				class ContextPluginMockA extends ContextPlugin {
					static get pluginName() {
						return 'ContextPluginA';
					}
				}

				const sharedConfig = {
					plugins: [ ContextPluginB ],
					substitutePlugins: [ ContextPluginMockA ]
				};

				const context = new Context( sharedConfig );

				await context.initPlugins();

				const plugins = new PluginCollection( editor, [ PluginA ], context.plugins );

				return plugins.init( sharedConfig.plugins, [], sharedConfig.substitutePlugins );
			} );
		} );
	} );

	describe( 'get()', () => {
		it( 'retrieves plugin by its constructor', () => {
			class SomePlugin extends Plugin {}

			availablePlugins.push( SomePlugin );

			const plugins = new PluginCollection( editor, availablePlugins );

			return plugins.init( [ SomePlugin ] )
				.then( () => {
					expect( plugins.get( SomePlugin ) ).to.be.instanceOf( SomePlugin );
				} );
		} );

		it( 'retrieves plugin by its name and constructor', () => {
			class SomePlugin extends Plugin {}
			SomePlugin.pluginName = 'foo/bar';

			availablePlugins.push( SomePlugin );

			const plugins = new PluginCollection( editor, availablePlugins );

			return plugins.init( [ SomePlugin ] )
				.then( () => {
					expect( plugins.get( 'foo/bar' ) ).to.be.instanceOf( SomePlugin );
					expect( plugins.get( SomePlugin ) ).to.be.instanceOf( SomePlugin );
				} );
		} );

		it( 'throws if plugin cannot be retrieved by name', () => {
			const plugins = new PluginCollection( editor, availablePlugins );

			return plugins.init( [] ).then( () => {
				expectToThrowCKEditorError( () => plugins.get( 'foo' ),
					/^plugincollection-plugin-not-loaded/, editor, { plugin: 'foo' }
				);
			} );
		} );

		it( 'throws if plugin cannot be retrieved by class', () => {
			class SomePlugin extends Plugin {}
			SomePlugin.pluginName = 'foo';

			const plugins = new PluginCollection( editor, availablePlugins );

			return plugins.init( [] ).then( () => {
				expectToThrowCKEditorError( () => plugins.get( SomePlugin ),
					/^plugincollection-plugin-not-loaded/, editor, { plugin: 'foo' } );
			} );
		} );

		it( 'throws if plugin cannot be retrieved by class (class name in error)', () => {
			class SomePlugin extends Plugin {}

			const plugins = new PluginCollection( editor, availablePlugins );

			return plugins.init( [] ).then( () => {
				expectToThrowCKEditorError( () => plugins.get( SomePlugin ),
					/^plugincollection-plugin-not-loaded/,
					editor, { plugin: 'SomePlugin' }
				);
			} );
		} );
	} );

	describe( 'has()', () => {
		let plugins;

		beforeEach( () => {
			plugins = new PluginCollection( editor, availablePlugins );
		} );

		it( 'returns false if plugins is not loaded (retrieved by name)', () => {
			expect( plugins.has( 'foobar' ) ).to.be.false;
		} );

		it( 'returns false if plugins is not loaded (retrieved by class)', () => {
			class SomePlugin extends Plugin {
			}

			expect( plugins.has( SomePlugin ) ).to.be.false;
		} );

		it( 'returns true if plugins is loaded (retrieved by name)', () => {
			return plugins.init( [ PluginA ] ).then( () => {
				expect( plugins.has( 'A' ) ).to.be.true;
			} );
		} );

		it( 'returns true if plugins is loaded (retrieved by class)', () => {
			return plugins.init( [ PluginA ] ).then( () => {
				expect( plugins.has( PluginA ) ).to.be.true;
			} );
		} );
	} );

	describe( 'destroy()', () => {
		it( 'calls Plugin#destroy() method on every loaded plugin', () => {
			let destroySpyForPluginA, destroySpyForPluginB;

			const plugins = new PluginCollection( editor, [] );

			return plugins.init( [ PluginA, PluginB ] )
				.then( () => {
					destroySpyForPluginA = sinon.spy( plugins.get( PluginA ), 'destroy' );
					destroySpyForPluginB = sinon.spy( plugins.get( PluginB ), 'destroy' );

					return plugins.destroy();
				} )
				.then( () => {
					expect( destroySpyForPluginA.calledOnce ).to.equal( true );
					expect( destroySpyForPluginB.calledOnce ).to.equal( true );
				} );
		} );

		it( 'waits until all plugins are destroyed', () => {
			const destroyedPlugins = [];

			class AsynchronousPluginA extends Plugin {
				destroy() {
					return new Promise( resolve => {
						setTimeout( () => {
							super.destroy();

							destroyedPlugins.push( 'AsynchronousPluginA.destroy()' );
							resolve();
						} );
					} );
				}
			}

			class AsynchronousPluginB extends Plugin {
				destroy() {
					return new Promise( resolve => {
						setTimeout( () => {
							super.destroy();

							destroyedPlugins.push( 'AsynchronousPluginB.destroy()' );
							resolve();
						} );
					} );
				}
			}

			const plugins = new PluginCollection( editor, [] );

			return plugins.init( [ AsynchronousPluginA, AsynchronousPluginB ] )
				.then( () => plugins.destroy() )
				.then( () => {
					expect( destroyedPlugins ).to.contain( 'AsynchronousPluginB.destroy()' );
					expect( destroyedPlugins ).to.contain( 'AsynchronousPluginA.destroy()' );
				} );
		} );

		it( 'does not execute Plugin#destroy() for plugins which do not have this method', () => {
			class FooPlugin {
				constructor( editor ) {
					this.editor = editor;
				}
			}

			const plugins = new PluginCollection( editor, [] );

			return plugins.init( [ PluginA, FooPlugin ] )
				.then( () => plugins.destroy() )
				.then( destroyedPlugins => {
					expect( destroyedPlugins.length ).to.equal( 1 );
				} );
		} );
	} );

	describe( 'iterator', () => {
		it( 'exists', () => {
			const plugins = new PluginCollection( editor, availablePlugins );

			expect( plugins ).to.have.property( Symbol.iterator );
		} );

		it( 'returns only plugins by constructors', () => {
			class SomePlugin1 extends Plugin {}
			class SomePlugin2 extends Plugin {}
			SomePlugin2.pluginName = 'foo/bar';

			availablePlugins.push( SomePlugin1 );
			availablePlugins.push( SomePlugin2 );

			const plugins = new PluginCollection( editor, availablePlugins );

			return plugins.init( [ SomePlugin1, SomePlugin2 ] )
				.then( () => {
					const pluginConstructors = Array.from( plugins )
						.map( entry => entry[ 0 ] );

					expect( pluginConstructors ).to.have.members( [ SomePlugin1, SomePlugin2 ] );
				} );
		} );
	} );
} );

function createPlugin( name ) {
	const P = class extends Plugin {
		constructor( editor ) {
			super( editor );
			this.pluginName = name;
		}
	};

	P.pluginName = name;

	return P;
}

function getPlugins( pluginCollection ) {
	return Array.from( pluginCollection )
		.map( entry => entry[ 1 ] ); // Get instances.
}

function getPluginsFromSpy( addSpy ) {
	return addSpy.args
		.map( arg => arg[ 0 ] )
		// Entries may be kept twice in the plugins map - once as a pluginName => plugin, once as pluginClass => plugin.
		// Return only pluginClass => plugin entries as these will always represent all plugins.
		.filter( plugin => typeof plugin == 'function' );
}

function getPluginNames( plugins ) {
	return plugins.map( plugin => plugin.pluginName );
}<|MERGE_RESOLUTION|>--- conflicted
+++ resolved
@@ -503,11 +503,7 @@
 						throw new Error( 'Test error: this promise should not be resolved successfully' );
 					} );
 			} catch ( err ) {
-<<<<<<< HEAD
-				assertCKEditorError( err, /^plugincollection-soft-required/, editor, { plugin: 'Baz', requiredBy: 'Foo' } );
-=======
 				assertCKEditorError( err, /^plugincollection-soft-required/, editor, { missingPlugin: 'Baz', requiredBy: 'Foo' } );
->>>>>>> 9c5f69ed
 			}
 		} );
 
