--- conflicted
+++ resolved
@@ -23,13 +23,8 @@
   ],
   "main": "src/index.ts",
   "dependencies": {
-<<<<<<< HEAD
-    "@ckeditor/ckeditor5-engine": "38.1.1",
-    "@ckeditor/ckeditor5-utils": "38.1.1",
-=======
     "@ckeditor/ckeditor5-engine": "39.0.0",
     "@ckeditor/ckeditor5-utils": "39.0.0",
->>>>>>> fd1767c6
     "lodash-es": "4.17.21"
   },
   "devDependencies": {
