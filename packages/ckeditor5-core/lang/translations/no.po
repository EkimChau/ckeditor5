# Copyright (c) 2003-2024, CKSource Holding sp. z o.o. All rights reserved.
#
#                                     !!! IMPORTANT !!!
#
#         Before you edit this file, please keep in mind that contributing to the project
#                translations is possible ONLY via the Transifex online service.
#
#         To submit your translations, visit https://www.transifex.com/ckeditor/ckeditor5.
#
#                   To learn more, check out the official contributor's guide:
#     https://ckeditor.com/docs/ckeditor5/latest/framework/guides/contributing/contributing.html
#
msgid ""
msgstr ""
"Language-Team: Norwegian (https://app.transifex.com/ckeditor/teams/11143/no/)\n"
"Language: no\n"
"Plural-Forms: nplurals=2; plural=(n != 1);\n"
"Content-Type: text/plain; charset=UTF-8\n"

msgctxt "Label for the Cancel button."
msgid "Cancel"
msgstr "Avbryt"

msgctxt "Label for the Clear button."
msgid "Clear"
msgstr "Slett"

msgctxt "The label used by a button next to the color palette in the color picker that removes the color (resets it to an empty value, example usages in font color or table properties)."
msgid "Remove color"
msgstr "Fjern farge"

msgctxt "The label used by a button next to the color palette in the color picker that restores the default value if the default table properties are specified."
msgid "Restore default"
msgstr "Tilbakestill til standard"

msgctxt "Label for the Save button."
msgid "Save"
msgstr "Lagre"

msgctxt "Label of a toolbar button which reveals more toolbar items."
msgid "Show more items"
msgstr "Vis flere elementer"

msgctxt "Label for an ‘X of Y’ status of a typical next/previous navigation. For instance, ‘Page 5 of 20’ or 'Search result 5 of 20'."
msgid "%0 of %1"
msgstr "%0 av %1"

msgctxt "A generic error message displayed on upload failure. The file name is concatenated to this text."
msgid "Cannot upload file:"
msgstr "Kan ikke laste opp fil:"

msgctxt "Accessible label of the specific editing area of the editor acting as a root of the entire application."
msgid "Rich Text Editor. Editing area: %0"
msgstr "Redigeringsverktøy for rik tekst. Redigeringsområde: %0"

msgctxt "The label for the insert image with the file manager toolbar button with visible label in insert image dropdown."
msgid "Insert with file manager"
msgstr "Sett inn med filbehandling"

msgctxt "The label for the replace image with the file manager toolbar button with visible label in insert image dropdown."
msgid "Replace with file manager"
msgstr "Erstatt med filbehandling"

msgctxt "The label for the insert image with the file manager toolbar button."
msgid "Insert image with file manager"
msgstr "Sett inn bilde med filbehandling"

msgctxt "The label for the replace image with the file manager toolbar button."
msgid "Replace image with file manager"
msgstr "Erstatt bilde med filbehandling"

msgctxt "The button label for the object (e.g. image, table) toolbar for hiding the attached caption."
msgid "Toggle caption off"
msgstr "Veksle tabelltekst av"

msgctxt "The button label for the object (e.g. image, table) toolbar for showing the attached caption."
msgid "Toggle caption on"
msgstr "Veksle tabelltekst på"

msgctxt "Accessibility help dialog category header text for keystrokes related to content creation."
msgid "Content editing keystrokes"
msgstr "Tastetrykk for innholdsredigering"

msgctxt "Accessibility help dialog text further explaining the purpose of the \"Content editing keystrokes\" category."
msgid "These keyboard shortcuts allow for quick access to content editing features."
msgstr "Disse hurtigtastene gir rask tilgang til funksjonene for innholdsredigering."

msgctxt "Accessibility help dialog category header text for keystrokes related to navigation in the user interface."
msgid "User interface and content navigation keystrokes"
msgstr "Brukergrensesnitt og tastetrykk for navigering i innhold"

msgctxt "Accessibility help dialog text further explaining the purpose of the \"User interface and content navigation keystrokes\" category."
msgid "Use the following keystrokes for more efficient navigation in the CKEditor 5 user interface."
msgstr "Bruk følgende tastetrykk for mer effektiv navigering i grensesnittet for 5-brukerversjonen av CKEditor."

msgctxt "Keystroke description for assistive technologies: keystroke for closing contextual balloons, dropdowns, and dialogs."
msgid "Close contextual balloons, dropdowns, and dialogs"
msgstr "Lukk hjelpebobler, nedtrekkslister og dialoger"

msgctxt "Keystroke description for assistive technologies: keystroke for opening the accessibility help dialog."
msgid "Open the accessibility help dialog"
msgstr "Åpne dialogen for tilgjengelighetshjelp"

msgctxt "Keystroke description for assistive technologies: keystroke for moving between fields."
msgid "Move focus between form fields (inputs, buttons, etc.)"
msgstr "Flytt fokus mellom skjemafelt (inputer, knapper osv.)"

msgctxt "Keystroke description for assistive technologies: keystroke for moving focus to the menu bar."
msgid "Move focus to the menu bar, navigate between menu bars"
<<<<<<< HEAD
msgstr ""
=======
msgstr "Flytt fokus til menylinjen, naviger mellom menylinjer"
>>>>>>> d3a1a3d1

msgctxt "Keystroke description for assistive technologies: keystroke for moving focus to the toolbar."
msgid "Move focus to the toolbar, navigate between toolbars"
msgstr "Flytt fokus til verktøylinjen, naviger mellom verktøylinjer"

msgctxt "Keystroke description for assistive technologies: keystroke for navigating through the toolbar."
msgid "Navigate through the toolbar or menu bar"
<<<<<<< HEAD
msgstr ""

msgctxt "Keystroke description for assistive technologies: keystroke for executing currently focused button."
msgid "Execute the currently focused button. Executing buttons that interact with the editor content moves the focus back to the content."
msgstr ""
=======
msgstr "Naviger gjennom verktøylinjen eller menylinjen"

msgctxt "Keystroke description for assistive technologies: keystroke for executing currently focused button."
msgid "Execute the currently focused button. Executing buttons that interact with the editor content moves the focus back to the content."
msgstr "Utløs knappen som nå er i fokus. Utløsing av knapper som påvirker innholdet som redigeres, flytter fokuset tilbake til innholdet."
>>>>>>> d3a1a3d1

msgctxt "Label of the button confirming the changes done in the current interface."
msgid "Accept"
msgstr "Godta"<|MERGE_RESOLUTION|>--- conflicted
+++ resolved
@@ -107,11 +107,7 @@
 
 msgctxt "Keystroke description for assistive technologies: keystroke for moving focus to the menu bar."
 msgid "Move focus to the menu bar, navigate between menu bars"
-<<<<<<< HEAD
-msgstr ""
-=======
 msgstr "Flytt fokus til menylinjen, naviger mellom menylinjer"
->>>>>>> d3a1a3d1
 
 msgctxt "Keystroke description for assistive technologies: keystroke for moving focus to the toolbar."
 msgid "Move focus to the toolbar, navigate between toolbars"
@@ -119,19 +115,11 @@
 
 msgctxt "Keystroke description for assistive technologies: keystroke for navigating through the toolbar."
 msgid "Navigate through the toolbar or menu bar"
-<<<<<<< HEAD
-msgstr ""
-
-msgctxt "Keystroke description for assistive technologies: keystroke for executing currently focused button."
-msgid "Execute the currently focused button. Executing buttons that interact with the editor content moves the focus back to the content."
-msgstr ""
-=======
 msgstr "Naviger gjennom verktøylinjen eller menylinjen"
 
 msgctxt "Keystroke description for assistive technologies: keystroke for executing currently focused button."
 msgid "Execute the currently focused button. Executing buttons that interact with the editor content moves the focus back to the content."
 msgstr "Utløs knappen som nå er i fokus. Utløsing av knapper som påvirker innholdet som redigeres, flytter fokuset tilbake til innholdet."
->>>>>>> d3a1a3d1
 
 msgctxt "Label of the button confirming the changes done in the current interface."
 msgid "Accept"
