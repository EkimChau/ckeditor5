--- conflicted
+++ resolved
@@ -241,155 +241,254 @@
 
 	substitutePlugins?: Array<PluginConstructor<Editor>>;
 
-	/**
-	 * The editor toolbar configuration.
-	 *
-	 * Simple format (specifies only toolbar items):
-	 *
-	 * ```ts
-	 * const config = {
-	 * 	toolbar: [ 'bold', 'italic', '|', 'undo', 'redo' ]
-	 * };
-	 * ```
-	 *
-	 * Extended format:
-	 *
-	 * ```ts
-	 * const config = {
-	 * 	toolbar: {
-	 * 		items: [ 'bold', 'italic', '|', 'undo', 'redo', '-', 'numberedList', 'bulletedList' ],
-	 *
-	 * 		shouldNotGroupWhenFull: true
-	 * 	}
-	 * };
-	 * ```
-	 *
-	 * Options which can be set using the extended format:
-	 *
-	 * * **`toolbar.items`** &ndash; An array of toolbar item names. The components (buttons, dropdowns, etc.) which can be used
-	 *	as toolbar items are defined in `editor.ui.componentFactory` and can be listed using the following snippet:
-	 *
-	 *	```ts
-	 *	Array.from( editor.ui.componentFactory.names() );
-	 *	```
-	 *
-	 *	You can also use `'|'` to create a separator between groups of items:
-	 *
-	 *	```
-	 *	toolbar: [ 'bold', 'italic', '|', 'undo', 'redo' ]
-	 *	```
-	 *
-	 * or `'-'` to make a line break and render items in multiple lines:
-	 *
-	 *	```
-	 *	toolbar: [ 'bold', 'italic', '-', 'undo', 'redo' ]
-	 *	```
-	 *
-	 *	Line break will work only in the extended format when `shouldNotGroupWhenFull` option is set to `true`.
-	 *
-	 *	**Note**: To save space in your toolbar, you can group several items into a dropdown:
-	 *
-	 *	```
-	 *	toolbar: [
-	 *		{
-	 *			label: 'Basic styles',
-	 *			icon: 'text',
-	 *			items: [ 'bold', 'italic', ... ]
-	 *		},
-	 *		'|',
-	 *		'undo', 'redo'
-	 *	]
-	 *	```
-	 *
-	 *	The code above will create a "Basic styles" dropdown with a "text" icon containing the "bold" and "italic" buttons.
-	 *	You can customize the look of the dropdown by setting the `withText`, `icon`, and `tooltip` properties:
-	 *
-	 *	* **Displaying a label**
-	 *
-	 *		For instance, to hide the icon and to display the label only, you can use the following configuration:
-	 *
-	 *		```ts
-	 *		{
-	 *			label: 'Basic styles',
-	 *			// Show the textual label of the drop-down. Note that the "icon" property is not configured.
-	 *			withText: true,
-	 *			items: [ 'bold', 'italic', ... ]
-	 *		}
-	 *		```
-	 *
-	 *	* **Selecting an icon**
-	 *
-	 *		You can use one of the common icons provided by the editor (`'bold'`, `'plus'`, `'text'`, `'importExport'`, `'alignLeft'`,
-	 *		`'paragraph'`, `'threeVerticalDots'`):
-	 *
-	 *		```ts
-	 *		{
-	 *			label: '...',
-	 *			// A "plus" sign icon works best for content insertion tools.
-	 *			icon: 'plus',
-	 *			items: [ ... ]
-	 *		}
-	 *		```
-	 *
-	 *		If no icon is specified, `'threeVerticalDots'` will be used as a default:
-	 *
-	 *		```ts
-	 *		// No icon specified, using a default one.
-	 *		{
-	 *			label: 'Default icon',
-	 *			items: [ ... ]
-	 *		}
-	 *		```
-	 *
-	 *		If `icon: false` is configured, no icon will be displayed at all and the text label will show up instead:
-	 *
-	 *		```ts
-	 *		// This drop-down has no icon. The text label will be displayed instead.
-	 *		{
-	 *			label: 'No icon',
-	 *			icon: false,
-	 *			items: [ ... ]
-	 *		}
-	 *		```
-	 *
-	 *		You can also set a custom icon for the drop-down by passing an SVG string:
-	 *
-	 *		```ts
-	 *		{
-	 *			label: '...',
-	 *			// If you want your icon to change the color dynamically (e.g. when the dropdown opens), avoid fill="..."
-	 *			// and stroke="..." styling attributes. Use solid shapes and avoid paths with strokes.
-	 *			icon: '<svg viewBox="0 0 20 20" xmlns="http://www.w3.org/2000/svg">...</svg>',
-	 *			items: [ ... ]
-	 *		}
-	 *		```
-	 *
-	 *	* **Customizing the tooltip**
-	 *
-	 *		By default, the tooltip of the button shares its text with the label. You can customize it to better describe your dropdown
-	 *		using the `tooltip` property ({@link module:ui/button/buttonview~ButtonView#tooltip learn more}):
-	 *
-	 *		```ts
-	 *		{
-	 *			label: 'Drop-down label',
-	 *			tooltip: 'Custom tooltip of the drop-down',
-	 *			icon: '...',
-	 *			items: [ ... ]
-	 *		}
-	 *		```
-	 *
-	 * * **`toolbar.viewportTopOffset` (deprecated)** &ndash; The offset (in pixels) from the top of the viewport used when positioning a
-	 *	sticky toolbar.
-	 *	Useful when a page with which the editor is being integrated has some other sticky or fixed elements
-	 *	(e.g. the top menu). Thanks to setting the toolbar offset the toolbar will not be positioned underneath or above the page's UI.
-	 *
-	 *	**This property has been deprecated and will be removed in the future versions of CKEditor. Please use
-	 *	`{@link module:core/editor/editorconfig~EditorConfig#ui EditorConfig#ui.viewportOffset}` instead.**
-	 *
-	 * * **`toolbar.shouldNotGroupWhenFull`** &ndash; When set to `true`, the toolbar will stop grouping items
-	 *	and let them wrap to the next line if there is not enough space to display them in a single row.
-	 */
-	toolbar?: ToolbarConfig;
+/**
+ * The editor toolbar configuration.
+ *
+ * Simple format (specifies only toolbar items):
+ *
+ *		const config = {
+ *			toolbar: [ 'bold', 'italic', '|', 'undo', 'redo' ]
+ *		};
+ *
+ * Extended format:
+ *
+ *		const config = {
+ *			toolbar: {
+ *				items: [ 'bold', 'italic', '|', 'undo', 'redo', '-', 'numberedList', 'bulletedList' ],
+ *
+ *				shouldNotGroupWhenFull: true
+ *			}
+ *		};
+ *
+ * Options which can be set using the extended format:
+ *
+ * * **`toolbar.items`** &ndash; An array of toolbar item names. The components (buttons, dropdowns, etc.) which can be used
+ * as toolbar items are defined in `editor.ui.componentFactory` and can be listed using the following snippet:
+ *
+ *		Array.from( editor.ui.componentFactory.names() );
+ *
+ *	You can also use `'|'` to create a separator between groups of items:
+ *
+ *		toolbar: [ 'bold', 'italic', '|', 'undo', 'redo' ]
+ *
+ *	or `'-'` to make a line break and render items in multiple lines:
+ *
+ *		toolbar: [ 'bold', 'italic', '-', 'undo', 'redo' ]
+ *
+ *	Line break will work only in the extended format when `shouldNotGroupWhenFull` option is set to `true`.
+ *
+ *	**Note**: To save space in your toolbar, you can group several items into a dropdown:
+ *
+ *		toolbar: [
+ *			{
+ *				label: 'Basic styles',
+ *				icon: 'text',
+ *				items: [ 'bold', 'italic', ... ]
+ *			},
+ *			'|',
+ *			'undo', 'redo'
+ *		]
+ *
+ *	The code above will create a "Basic styles" dropdown with a "text" icon containing the "bold" and "italic" buttons.
+ *	You can customize the look of the dropdown by setting the `withText`, `icon`, and `tooltip` properties:
+ *
+ *	* **Displaying a label**
+ *
+ *		For instance, to hide the icon and to display the label only, you can use the following configuration:
+ *
+ *				{
+ *					label: 'Basic styles',
+ *					// Show the textual label of the drop-down. Note that the "icon" property is not configured.
+ *					withText: true,
+ *					items: [ 'bold', 'italic', ... ]
+ *				}
+ *
+ *	* **Selecting an icon**
+ *
+ *		You can use one of the common icons provided by the editor (`'bold'`, `'plus'`, `'text'`, `'importExport'`, `'alignLeft'`,
+ *		`'paragraph'`, `'threeVerticalDots'`):
+ *
+ *				{
+ *					label: '...',
+ *					// A "plus" sign icon works best for content insertion tools.
+ *					icon: 'plus',
+ *					items: [ ... ]
+ *				}
+ *
+ *		If no icon is specified, `'threeVerticalDots'` will be used as a default:
+ *
+ *				// No icon specified, using a default one.
+ *				{
+ *					label: 'Default icon',
+ *					items: [ ... ]
+ *				}
+ *
+ *		If `icon: false` is configured, no icon will be displayed at all and the text label will show up instead:
+ *
+ *				// This drop-down has no icon. The text label will be displayed instead.
+ *				{
+ *					label: 'No icon',
+ *					icon: false,
+ *					items: [ ... ]
+ *				}
+ *
+ *		You can also set a custom icon for the drop-down by passing an SVG string:
+ *
+ *				{
+ *					label: '...',
+ *					// If you want your icon to change the color dynamically (e.g. when the dropdown opens), avoid fill="..."
+ *					// and stroke="..." styling attributes. Use solid shapes and avoid paths with strokes.
+ *					icon: '<svg viewBox="0 0 20 20" xmlns="http://www.w3.org/2000/svg">...</svg>',
+ *					items: [ ... ]
+ *				}
+ *
+ *	* **Customizing the tooltip**
+ *
+ *		By default, the tooltip of the button shares its text with the label. You can customize it to better describe your dropdown
+ *		using the `tooltip` property ({@link module:ui/button/buttonview~ButtonView#tooltip learn more}):
+ *
+ *				{
+ *					label: 'Drop-down label',
+ *					tooltip: 'Custom tooltip of the drop-down',
+ *					icon: '...',
+ *					items: [ ... ]
+ *				}
+ *
+ * * **`toolbar.viewportTopOffset` (deprecated)** &ndash; The offset (in pixels) from the top of the viewport used when positioning a
+ * sticky toolbar.
+ * Useful when a page with which the editor is being integrated has some other sticky or fixed elements
+ * (e.g. the top menu). Thanks to setting the toolbar offset the toolbar will not be positioned underneath or above the page's UI.
+ *
+ * 	**This property has been deprecated and will be removed in the future versions of CKEditor. Please use
+ * `{@link module:core/editor/editorconfig~EditorConfig#ui EditorConfig#ui.viewportOffset}` instead.**
+ *
+ * * **`toolbar.shouldNotGroupWhenFull`** &ndash; When set to `true`, the toolbar will stop grouping items
+ * and let them wrap to the next line if there is not enough space to display them in a single row.
+ *
+ * @member {Array.<String>|Object} module:core/editor/editorconfig~EditorConfig#toolbar
+ */
+
+/**
+ * The configuration of the editor language.
+ *
+ *		ClassicEditor
+ *			.create( document.querySelector( '#editor' ), {
+ *				language: ... // Editor language configuration.
+ *			} )
+ *			.then( editor => {
+ *				console.log( editor );
+ *			} )
+ *			.catch( error => {
+ *				console.error( error );
+ *			} );
+ *
+ * See {@link module:core/editor/editorconfig~EditorConfig all editor options}.
+ *
+ * @interface LanguageConfig
+ */
+
+/**
+ * The language of the editor UI and its content.
+ *
+ * Note: You do not have to specify this option if your build is optimized for one UI language or if it is
+ * the default language (English is the default language for CDN builds), unless you want to change
+ * the language of your content.
+ *
+ * Simple usage (change the language of the UI and the content):
+ *
+ *		ClassicEditor
+ *			.create( document.querySelector( '#editor' ), {
+ *				// The UI of the editor as well as its content will be in German.
+ *				language: 'de'
+ *			} )
+ *			.then( editor => {
+ *				console.log( editor );
+ *			} )
+ *			.catch( error => {
+ *				console.error( error );
+ *			} );
+ *
+ * Use different languages for the UI and the content using the {@link module:core/editor/editorconfig~LanguageConfig configuration} syntax:
+ *
+ *		ClassicEditor
+ *			.create( document.querySelector( '#editor' ), {
+ *				language: {
+ *	 				// The UI will be in English.
+ *					ui: 'en',
+ *
+ *					// But the content will be edited in Arabic.
+ *					content: 'ar'
+ * 				}
+ *			} )
+ *			.then( editor => {
+ *				console.log( editor );
+ *			} )
+ *			.catch( error => {
+ *				console.error( error );
+ *			} );
+ *
+ * The language of the content has an impact on the editing experience, for instance it affects screen readers
+ * and spell checkers. It is also particularly useful for typing in certain languages (e.g. right–to–left ones)
+ * because it changes the default alignment of the text.
+ *
+ * The language codes are defined in the [ISO 639-1](https://en.wikipedia.org/wiki/ISO_639-1) standard.
+ *
+ * You need to add the corresponding translation file for the new UI language to work.
+ * Translation files are available on CDN for predefined builds:
+ *
+ *		`<script src="https://cdn.ckeditor.com/ckeditor5/[version.number]/[distribution]/lang/[lang].js"></script>`
+ *
+ * But you can add them manually by coping from the `node_modules/@ckeditor/ckeditor5-build-[name]/build/lang/[lang].js'`.
+ *
+ * Check the {@glink features/ui-language UI language} guide for more information about the localization options and translation process.
+ *
+ * @member {String|module:core/editor/editorconfig~LanguageConfig} module:core/editor/editorconfig~EditorConfig#language
+ */
+
+/**
+ * Allows to use different language for the editor UI.
+ *
+ * The language codes are defined in the [ISO 639-1](https://en.wikipedia.org/wiki/ISO_639-1) standard.
+ *
+ * @member {String} module:core/editor/editorconfig~LanguageConfig#ui
+ */
+
+/**
+ * Allows to use different language of the editor content.
+ *
+ * The language codes are defined in the [ISO 639-1](https://en.wikipedia.org/wiki/ISO_639-1) standard.
+ *
+ * @member {String} module:core/editor/editorconfig~LanguageConfig#content
+ */
+
+/**
+ * Specifies the text displayed in the editor when there is no content (editor is empty). It is intended to
+ * help users locate the editor in the application (form) and prompt them to input the content. Work similarly
+ * as to the native DOM
+ * [`placeholder` attribute](https://developer.mozilla.org/en-US/docs/Web/HTML/Element/input#The_placeholder_attribute)
+ * used by inputs.
+ *
+ *		const config = {
+ *			placeholder: 'Type some text...'
+ *		};
+ *
+ * The placeholder text is displayed as a pseudo–element of an empty paragraph in the editor content.
+ * The paragraph has the `.ck-placeholder` CSS class and the `data-placeholder` attribute.
+ *
+ *		<p data-placeholder="Type some text..." class="ck-placeholder">
+ *			::before
+ *		</p>
+ *
+ * **Note**: Placeholder text can also be set using the `placeholder` attribute if a `<textarea>` is passed to
+ * the `create()` method, e.g. {@link module:editor-classic/classiceditor~ClassicEditor.create `ClassicEditor.create()`}.
+ *
+ * **Note**: This configuration has precedence over the value of the `placeholder` attribute of a `<textarea>`
+ * element passed to the `create()` method.
+ *
+ * See the {@glink features/editor-placeholder "Editor placeholder"} guide for more information and live examples.
+ *
+ * @member {String} module:core/editor/editorconfig~EditorConfig#placeholder
+ */
 
 	/**
 	 * The editor UI configuration.
@@ -445,11 +544,6 @@
 /**
  * The configuration of the editor language.
  *
-<<<<<<< HEAD
- * Be careful, especially while using
- * {@glink features/markdown Markdown}, {@glink features/html/general-html-support General HTML Support} or
- * {@glink features/html/html-embed HTML embed} features.
-=======
  * ```ts
  * ClassicEditor
  * 	.create( document.querySelector( '#editor' ), {
@@ -462,7 +556,6 @@
  * 		console.error( error );
  * 	} );
  * ```
->>>>>>> aae1e64d
  *
  * See {@link module:core/editor/editorconfig~EditorConfig all editor options}.
  */
