/**
 * @license Copyright (c) 2003-2017, CKSource - Frederico Knabben. All rights reserved.
 * For licensing, see LICENSE.md.
 */

/**
 * @module autoformat/autoformat
 */

import BlockAutoformatEngine from './blockautoformatengine';
import InlineAutoformatEngine from './inlineautoformatengine';
import Plugin from '@ckeditor/ckeditor5-core/src/plugin';

/**
<<<<<<< HEAD
 * Includes a set of predefined autoformatting actions.
 *
 * ## Bulleted list
 *
 * You can create a bulleted list by starting a line with:
 *
 * * `* `
 * * `- `
 *
 * ## Numbered list
 *
 * You can create a numbered list by starting a line with:
 *
 * * `1. `
 * * `1) `
 *
 * ## Headings
 *
 * You can create a heading by starting a line with:
 *
 * * `# ` &ndash; will create Heading 1,
 * * `## ` &ndash; will create Heading 2,
 * * `### ` &ndash; will create Heading 3.
 *
 * ## Bold, italic and code
 *
 * You can apply bold, italic and code to a text by typing Markdown formatting:
 *
 * * `**foo bar**` or `__foo bar__` &ndash; will bold the text,
 * * `*foo bar*` or `_foo bar_` &ndash; will italicize the text,
 * * ``` `foo bar` ``` &ndash; will mark the text as code.
 *
 * NOTE: Remember to add proper features to the editor configuration. Autoformatting will be enabled only for the
 * commands that are included in the actual configuration. For example: `bold` autoformatting will not work if there is no
 * `Bold` command registered in the editor.
=======
 * Includes a set of predefined autoformatting actions. For a detailed overview, check
 * the {@linkTODO features/autoformat Autoformatting feature documentation}.
>>>>>>> ac325cf7
 *
 * @extends module:core/plugin~Plugin
 */
export default class Autoformat extends Plugin {
	/**
	 * @inheritDoc
	 */
	static get pluginName() {
		return 'Autoformat';
	}

	/**
	 * @inheritDoc
	 */
	afterInit() {
		this._addListAutoformats();
		this._addBasicStylesAutoformats();
		this._addHeadingAutoformats();
		this._addBlockQuoteAutoformats();
	}

	/**
	 * Adds autoformatting related to the {@link module:list/list~List}.
	 *
	 * When typed:
	 * - `* ` or `- ` &ndash; A paragraph will be changed to a bulleted list.
	 * - `1. ` or `1) ` &ndash; A paragraph will be changed to a numbered list ("1" can be any digit or a list of digits).
	 *
	 * @private
	 */
	_addListAutoformats() {
		const commands = this.editor.commands;

		if ( commands.get( 'bulletedList' ) ) {
			// eslint-disable-next-line no-new
			new BlockAutoformatEngine( this.editor, /^[*-]\s$/, 'bulletedList' );
		}

		if ( commands.get( 'numberedList' ) ) {
			// eslint-disable-next-line no-new
			new BlockAutoformatEngine( this.editor, /^\d+[.|)]?\s$/, 'numberedList' );
		}
	}

	/**
	 * Adds autoformatting related to the {@link module:basic-styles/bold~Bold},
	 * {@link module:basic-styles/italic~Italic} and {@link module:basic-styles/code~Code}.
	 *
	 * When typed:
	 * - `**foobar**` &ndash; `**` characters are removed and `foobar` is set to bold,
	 * - `__foobar__` &ndash; `__` characters are removed and `foobar` is set to bold,
	 * - `*foobar*` &ndash; `*` characters are removed and `foobar` is set to italic,
	 * - `_foobar_` &ndash; `_` characters are removed and `foobar` is set to italic,
	 * - ``` `foobar` &ndash; ``` ` ``` characters are removed and `foobar` is set to code.
	 *
	 * @private
	 */
	_addBasicStylesAutoformats() {
		const commands = this.editor.commands;

		if ( commands.get( 'bold' ) ) {
			/* eslint-disable no-new */
			new InlineAutoformatEngine( this.editor, /(\*\*)([^*]+)(\*\*)$/g, 'bold' );
			new InlineAutoformatEngine( this.editor, /(__)([^_]+)(__)$/g, 'bold' );
			/* eslint-enable no-new */
		}

		if ( commands.get( 'italic' ) ) {
			// The italic autoformatter cannot be triggered by the bold markers, so we need to check the
			// text before the pattern (e.g. `(?:^|[^\*])`).

			/* eslint-disable no-new */
			new InlineAutoformatEngine( this.editor, /(?:^|[^*])(\*)([^*_]+)(\*)$/g, 'italic' );
			new InlineAutoformatEngine( this.editor, /(?:^|[^_])(_)([^_]+)(_)$/g, 'italic' );
			/* eslint-enable no-new */
		}

		if ( commands.get( 'code' ) ) {
			/* eslint-disable no-new */
			new InlineAutoformatEngine( this.editor, /(`)([^`]+)(`)$/g, 'code' );
			/* eslint-enable no-new */
		}
	}

	/**
	 * Adds autoformatting related to {@link module:heading/heading~Heading}.
	 *
	 * It is using a number at the end of the command name to associate it with the proper trigger:
	 *
	 * * `heading1` will be executed when typing `#`,
	 * * `heading2` will be executed when typing `##`,
	 * * ... up to `heading6` and `######`.
	 *
	 * @private
	 */
	_addHeadingAutoformats() {
		Array.from( this.editor.commands.names() )
			.filter( name => name.match( /^heading[1-6]$/ ) )
			.forEach( commandName => {
				const level = commandName[ 7 ];
				const pattern = new RegExp( `^(#{${ level }})\\s$` );

				// eslint-disable-next-line no-new
				new BlockAutoformatEngine( this.editor, pattern, context => {
					const { batch } = context;

					this.editor.execute( commandName, { batch } );
				} );
			} );
	}

	/**
	 * Adds autoformatting related to {@link module:block-quote/blockquote~BlockQuote}.
	 *
	 * When typed:
	 * * `> ` &ndash; A paragraph will be changed to a block quote.
	 *
	 * @private
	 */
	_addBlockQuoteAutoformats() {
		if ( this.editor.commands.get( 'blockQuote' ) ) {
			// eslint-disable-next-line no-new
			new BlockAutoformatEngine( this.editor, /^>\s$/, 'blockQuote' );
		}
	}
}<|MERGE_RESOLUTION|>--- conflicted
+++ resolved
@@ -12,46 +12,8 @@
 import Plugin from '@ckeditor/ckeditor5-core/src/plugin';
 
 /**
-<<<<<<< HEAD
- * Includes a set of predefined autoformatting actions.
- *
- * ## Bulleted list
- *
- * You can create a bulleted list by starting a line with:
- *
- * * `* `
- * * `- `
- *
- * ## Numbered list
- *
- * You can create a numbered list by starting a line with:
- *
- * * `1. `
- * * `1) `
- *
- * ## Headings
- *
- * You can create a heading by starting a line with:
- *
- * * `# ` &ndash; will create Heading 1,
- * * `## ` &ndash; will create Heading 2,
- * * `### ` &ndash; will create Heading 3.
- *
- * ## Bold, italic and code
- *
- * You can apply bold, italic and code to a text by typing Markdown formatting:
- *
- * * `**foo bar**` or `__foo bar__` &ndash; will bold the text,
- * * `*foo bar*` or `_foo bar_` &ndash; will italicize the text,
- * * ``` `foo bar` ``` &ndash; will mark the text as code.
- *
- * NOTE: Remember to add proper features to the editor configuration. Autoformatting will be enabled only for the
- * commands that are included in the actual configuration. For example: `bold` autoformatting will not work if there is no
- * `Bold` command registered in the editor.
-=======
  * Includes a set of predefined autoformatting actions. For a detailed overview, check
  * the {@linkTODO features/autoformat Autoformatting feature documentation}.
->>>>>>> ac325cf7
  *
  * @extends module:core/plugin~Plugin
  */
