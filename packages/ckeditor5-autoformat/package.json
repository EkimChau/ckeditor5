{
  "name": "@ckeditor/ckeditor5-autoformat",
<<<<<<< HEAD
  "version": "38.2.0-alpha.0",
=======
  "version": "38.1.1",
>>>>>>> d3613902
  "description": "Autoformatting feature for CKEditor 5.",
  "keywords": [
    "ckeditor",
    "ckeditor5",
    "ckeditor 5",
    "ckeditor5-feature",
    "ckeditor5-plugin",
    "ckeditor5-dll"
  ],
  "main": "src/index.ts",
  "type": "module",
  "dependencies": {
<<<<<<< HEAD
    "ckeditor5": "38.2.0-alpha.0"
  },
  "devDependencies": {
    "@ckeditor/ckeditor5-basic-styles": "38.2.0-alpha.0",
    "@ckeditor/ckeditor5-block-quote": "38.2.0-alpha.0",
    "@ckeditor/ckeditor5-code-block": "38.2.0-alpha.0",
    "@ckeditor/ckeditor5-core": "38.2.0-alpha.0",
    "@ckeditor/ckeditor5-dev-utils": "^38.0.0",
    "@ckeditor/ckeditor5-editor-classic": "38.2.0-alpha.0",
    "@ckeditor/ckeditor5-engine": "38.2.0-alpha.0",
    "@ckeditor/ckeditor5-enter": "38.2.0-alpha.0",
    "@ckeditor/ckeditor5-heading": "38.2.0-alpha.0",
    "@ckeditor/ckeditor5-horizontal-line": "38.2.0-alpha.0",
    "@ckeditor/ckeditor5-list": "38.2.0-alpha.0",
    "@ckeditor/ckeditor5-paragraph": "38.2.0-alpha.0",
    "@ckeditor/ckeditor5-theme-lark": "38.2.0-alpha.0",
    "@ckeditor/ckeditor5-typing": "38.2.0-alpha.0",
    "@ckeditor/ckeditor5-undo": "38.2.0-alpha.0",
=======
    "ckeditor5": "38.1.1"
  },
  "devDependencies": {
    "@ckeditor/ckeditor5-basic-styles": "38.1.1",
    "@ckeditor/ckeditor5-block-quote": "38.1.1",
    "@ckeditor/ckeditor5-code-block": "38.1.1",
    "@ckeditor/ckeditor5-core": "38.1.1",
    "@ckeditor/ckeditor5-dev-utils": "^38.0.0",
    "@ckeditor/ckeditor5-editor-classic": "38.1.1",
    "@ckeditor/ckeditor5-engine": "38.1.1",
    "@ckeditor/ckeditor5-enter": "38.1.1",
    "@ckeditor/ckeditor5-heading": "38.1.1",
    "@ckeditor/ckeditor5-horizontal-line": "38.1.1",
    "@ckeditor/ckeditor5-list": "38.1.1",
    "@ckeditor/ckeditor5-paragraph": "38.1.1",
    "@ckeditor/ckeditor5-theme-lark": "38.1.1",
    "@ckeditor/ckeditor5-typing": "38.1.1",
    "@ckeditor/ckeditor5-undo": "38.1.1",
>>>>>>> d3613902
    "typescript": "^4.8.4",
    "webpack": "^5.58.1",
    "webpack-cli": "^4.9.0"
  },
  "engines": {
    "node": ">=16.0.0",
    "npm": ">=5.7.1"
  },
  "author": "CKSource (http://cksource.com/)",
  "license": "GPL-2.0-or-later",
  "homepage": "https://ckeditor.com/ckeditor-5",
  "bugs": "https://github.com/ckeditor/ckeditor5/issues",
  "repository": {
    "type": "git",
    "url": "https://github.com/ckeditor/ckeditor5.git",
    "directory": "packages/ckeditor5-autoformat"
  },
  "files": [
    "lang",
    "src/**/*.js",
    "src/**/*.d.ts",
    "theme",
    "build",
    "ckeditor5-metadata.json",
    "CHANGELOG.md"
  ],
  "depcheckIgnore": [
    "eslint-plugin-ckeditor5-rules"
  ],
  "scripts": {
    "dll:build": "webpack",
    "build": "tsc -p ./tsconfig.json"
  }
}<|MERGE_RESOLUTION|>--- conflicted
+++ resolved
@@ -1,10 +1,6 @@
 {
   "name": "@ckeditor/ckeditor5-autoformat",
-<<<<<<< HEAD
-  "version": "38.2.0-alpha.0",
-=======
-  "version": "38.1.1",
->>>>>>> d3613902
+  "version": "0.0.0-nightly-20230712.1",
   "description": "Autoformatting feature for CKEditor 5.",
   "keywords": [
     "ckeditor",
@@ -17,45 +13,24 @@
   "main": "src/index.ts",
   "type": "module",
   "dependencies": {
-<<<<<<< HEAD
-    "ckeditor5": "38.2.0-alpha.0"
+    "ckeditor5": "0.0.0-nightly-20230712.1"
   },
   "devDependencies": {
-    "@ckeditor/ckeditor5-basic-styles": "38.2.0-alpha.0",
-    "@ckeditor/ckeditor5-block-quote": "38.2.0-alpha.0",
-    "@ckeditor/ckeditor5-code-block": "38.2.0-alpha.0",
-    "@ckeditor/ckeditor5-core": "38.2.0-alpha.0",
+    "@ckeditor/ckeditor5-basic-styles": "0.0.0-nightly-20230712.1",
+    "@ckeditor/ckeditor5-block-quote": "0.0.0-nightly-20230712.1",
+    "@ckeditor/ckeditor5-code-block": "0.0.0-nightly-20230712.1",
+    "@ckeditor/ckeditor5-core": "0.0.0-nightly-20230712.1",
     "@ckeditor/ckeditor5-dev-utils": "^38.0.0",
-    "@ckeditor/ckeditor5-editor-classic": "38.2.0-alpha.0",
-    "@ckeditor/ckeditor5-engine": "38.2.0-alpha.0",
-    "@ckeditor/ckeditor5-enter": "38.2.0-alpha.0",
-    "@ckeditor/ckeditor5-heading": "38.2.0-alpha.0",
-    "@ckeditor/ckeditor5-horizontal-line": "38.2.0-alpha.0",
-    "@ckeditor/ckeditor5-list": "38.2.0-alpha.0",
-    "@ckeditor/ckeditor5-paragraph": "38.2.0-alpha.0",
-    "@ckeditor/ckeditor5-theme-lark": "38.2.0-alpha.0",
-    "@ckeditor/ckeditor5-typing": "38.2.0-alpha.0",
-    "@ckeditor/ckeditor5-undo": "38.2.0-alpha.0",
-=======
-    "ckeditor5": "38.1.1"
-  },
-  "devDependencies": {
-    "@ckeditor/ckeditor5-basic-styles": "38.1.1",
-    "@ckeditor/ckeditor5-block-quote": "38.1.1",
-    "@ckeditor/ckeditor5-code-block": "38.1.1",
-    "@ckeditor/ckeditor5-core": "38.1.1",
-    "@ckeditor/ckeditor5-dev-utils": "^38.0.0",
-    "@ckeditor/ckeditor5-editor-classic": "38.1.1",
-    "@ckeditor/ckeditor5-engine": "38.1.1",
-    "@ckeditor/ckeditor5-enter": "38.1.1",
-    "@ckeditor/ckeditor5-heading": "38.1.1",
-    "@ckeditor/ckeditor5-horizontal-line": "38.1.1",
-    "@ckeditor/ckeditor5-list": "38.1.1",
-    "@ckeditor/ckeditor5-paragraph": "38.1.1",
-    "@ckeditor/ckeditor5-theme-lark": "38.1.1",
-    "@ckeditor/ckeditor5-typing": "38.1.1",
-    "@ckeditor/ckeditor5-undo": "38.1.1",
->>>>>>> d3613902
+    "@ckeditor/ckeditor5-editor-classic": "0.0.0-nightly-20230712.1",
+    "@ckeditor/ckeditor5-engine": "0.0.0-nightly-20230712.1",
+    "@ckeditor/ckeditor5-enter": "0.0.0-nightly-20230712.1",
+    "@ckeditor/ckeditor5-heading": "0.0.0-nightly-20230712.1",
+    "@ckeditor/ckeditor5-horizontal-line": "0.0.0-nightly-20230712.1",
+    "@ckeditor/ckeditor5-list": "0.0.0-nightly-20230712.1",
+    "@ckeditor/ckeditor5-paragraph": "0.0.0-nightly-20230712.1",
+    "@ckeditor/ckeditor5-theme-lark": "0.0.0-nightly-20230712.1",
+    "@ckeditor/ckeditor5-typing": "0.0.0-nightly-20230712.1",
+    "@ckeditor/ckeditor5-undo": "0.0.0-nightly-20230712.1",
     "typescript": "^4.8.4",
     "webpack": "^5.58.1",
     "webpack-cli": "^4.9.0"
