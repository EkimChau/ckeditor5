--- conflicted
+++ resolved
@@ -1,9 +1,5 @@
 /**
-<<<<<<< HEAD
- * @license Copyright (c) 2003-2022, CKSource - Frederico Knabben. All rights reserved.
-=======
  * @license Copyright (c) 2003-2022, CKSource Holding sp. z o.o. All rights reserved.
->>>>>>> e391ddb7
  * For licensing, see LICENSE.md or https://ckeditor.com/legal/ckeditor-oss-license
  */
 
@@ -156,23 +152,11 @@
 		} );
 	} );
 
-	it( 'should ignore non-local batches', () => {
+	it( 'should ignore transparent batches', () => {
 		inlineAutoformatEditing( editor, plugin, /(\*)(.+?)(\*)/g, formatSpy );
 
 		setData( model, '<paragraph>*foobar[]</paragraph>' );
-		model.enqueueChange( { isLocal: false }, writer => {
-			writer.insertText( '*', doc.selection.getFirstPosition() );
-		} );
-
-		sinon.assert.notCalled( formatSpy );
-		expect( getData( model ) ).to.equal( '<paragraph>*foobar*[]</paragraph>' );
-	} );
-
-	it( 'should ignore undo batches', () => {
-		inlineAutoformatEditing( editor, plugin, /(\*)(.+?)(\*)/g, formatSpy );
-
-		setData( model, '<paragraph>*foobar[]</paragraph>' );
-		model.enqueueChange( { isUndo: true }, writer => {
+		model.enqueueChange( 'transparent', writer => {
 			writer.insertText( '*', doc.selection.getFirstPosition() );
 		} );
 
