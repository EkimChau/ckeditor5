--- conflicted
+++ resolved
@@ -10,13 +10,8 @@
 /* global console */
 
 import { type Editor, Plugin, PendingActions } from 'ckeditor5/src/core.js';
-<<<<<<< HEAD
 import { ButtonView, MenuBarMenuItemCheckButtonView, type Dialog } from 'ckeditor5/src/ui.js';
-import { createElement, ElementReplacer } from 'ckeditor5/src/utils.js';
-=======
-import { ButtonView, type Dialog } from 'ckeditor5/src/ui.js';
 import { CKEditorError, createElement, ElementReplacer } from 'ckeditor5/src/utils.js';
->>>>>>> 89c18317
 import { formatHtml } from './utils/formathtml.js';
 
 import '../theme/sourceediting.css';
