--- conflicted
+++ resolved
@@ -99,17 +99,10 @@
 
 			return buttonView;
 		} );
-<<<<<<< HEAD
 
 		editor.ui.componentFactory.add( 'menuBar:sourceEditing', () => {
 			const buttonView = this._createButton( MenuBarMenuListItemButtonView );
 
-=======
-
-		editor.ui.componentFactory.add( 'menuBar:sourceEditing', () => {
-			const buttonView = this._createButton( MenuBarMenuListItemButtonView );
-
->>>>>>> d3a1a3d1
 			buttonView.set( {
 				label: t( 'Show source' )
 			} );
