--- conflicted
+++ resolved
@@ -23,8 +23,4 @@
 
 msgctxt "The accessible label of the menu bar button that changes the editor mode to raw source (HTML) editing."
 msgid "Show source"
-<<<<<<< HEAD
-msgstr ""
-=======
-msgstr "Mostrar la font"
->>>>>>> d3a1a3d1
+msgstr "Mostrar la font"