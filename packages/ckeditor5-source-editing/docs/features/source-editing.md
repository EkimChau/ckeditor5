---
category: features
menu-title: Source editing
meta-title: Source editing | CKEditor 5 Documentation
modified_at: 2024-02-06
---

# Source editing
{@snippet features/source-editing-imports}

The source editing feature lets you view and edit the source of your document.

## Demo

Use the editor below to see the source editing plugin in action. Toggle the source editing mode {@icon @ckeditor/ckeditor5-source-editing/theme/icons/source-editing.svg Source editing} and make some changes in the HTML code (for example, add a new paragraph or an ordered list). Then leave the source editing mode and see that the changes are present in the document content.

You can also use one of the many CKEditor&nbsp;5 features available in the toolbar and check how they render in the HTML source. Notice the collapsible table of contents, available thanks to the {@link features/general-html-support general HTML support} feature. The feature introduces HTML elements not yet covered by the official plugins.

{@snippet features/source-editing}

<info-box info>
	This demo presents a limited set of features. Visit the {@link examples/builds/full-featured-editor feature-rich editor example} to see more in action.
</info-box>

## Limitations and incompatibility
<<<<<<< HEAD

<info-box error>
    The source editing plugin is a low-level document editing method, which allows you to directly alter the document data source. This presents incompatibilities with some editor features which highly rely on the editor mechanisms and architecture.

    **Please carefully read this section, and check if these problems may apply to your editor configuration.**
</info-box>

### Real-time collaboration

Source editing used during real-time collaboration brings a severe risk of data loss in a way that may be difficult for a user to notice and understand.

After you switch to source editing, incoming changes performed by remote users are not reflected in the source code. When you switch back (saving the source code), **all changes done in the meantime by other users will be overwritten**.

Due to this risk, the features are not allowed to be used together by default. When both are added to the editor, it will throw an error. **You have to explicitly enable source editing mode for real-time collaboration, acknowledging this risk.**

To enable the features, set {@link module:source-editing/sourceeditingconfig~SourceEditingConfig#allowCollaborationFeatures `sourceEditing.allowCollaborationFeatures`} configuration flag to `true`.

### Comments and track changes

Comments and track changes features use markers to mark affected parts of the document.

In source editing mode, it will be easily possible for a user to modify these markers boundaries. The user will be able to, among other, change the range of a comment or tracked change, or remove them. This presents a potential problem related to users permissions.

The editor will show a warning in the browser's console when these plugins and source editing plugin are used together.

The warning will be silenced if you set {@link module:source-editing/sourceeditingconfig~SourceEditingConfig#allowCollaborationFeatures `sourceEditing.allowCollaborationFeatures`} configuration flag to `true`.

### Support for various HTML elements

Changes made to the document data source will be eventually saved only if the editor "understands" them, that is, only when one of the loaded plugins recognizes given syntax (HTML or Markdown). All changes that were not understood by the editor will be filtered out.

For example, if the editor does not have a {@link features/horizontal-line horizontal line} plugin loaded, the `<hr>` tag added in the document source will be removed upon exit from the source editing mode.

To avoid that, make sure that your editor configuration has all necessary plugins that handle various HTML tags.

In many cases, to enable advanced modifications through the source editing, you might need to enable {@link features/html-embed HTML embed} feature and {@link features/general-html-support General HTML support} feature, or write a plugin that will enable given HTML tag or attribute.

### HTML normalization

When the source data is read by the editor, it is converted to a normalized, high-level abstract data model structure, on which the editor operates. This structure differs from the HTML or Markdown code.

Note, that the same document "state" may be described using HTML in various ways.

For example, `<strong><em>Foo</em></strong>` and `<i><b>Foo</b></i>` both mean text "Foo" with bold and italic styling. Both will be represented the same when loaded to the internal editor data model.

When the editor data model is later converted back to the document source data, it will be normalized regardless what was the original input. So, `<i><b>Foo</b></i>` will eventually become `<strong><em>Foo</em></strong>`.

This limitation is a direct consequence of the core editor architecture and cannot be worked around. Although it is possible to change the editor final output, the input data will always be normalized to that output format.

### Impact on the editor UI

Editor features rely on high-level editor API which cannot be used when the source editing is active. Due to that, when you switch to the source editing mode, all toolbar buttons become disabled and all dialog windows are closed.

### Revision history

Saving the modified document source is internally executed through replacing the old data with the new one. As a consequence, it will be represented in revision history as a huge replace change (insertion + deletion).

The editor will show a warning in the browser's console when revision history and source editing are loaded together.

The warning will be silenced if you set {@link module:source-editing/sourceeditingconfig~SourceEditingConfig#allowCollaborationFeatures `sourceEditing.allowCollaborationFeatures`} configuration flag to `true`.

### Restricted editing

Restricted editing is not enforced in the source editing mode. This means that the user will be able to edit any part of the document, as well as remove the markers that mark the boundaries of restricted areas.

=======

<info-box error>
    The source editing plugin is a low-level document editing method, which allows you to directly alter the document data source. This presents incompatibilities with some editor features which highly rely on the editor mechanisms and architecture.

    **Please carefully read this section, and check if these problems may apply to your editor configuration.**
</info-box>

### Real-time collaboration

Source editing used during real-time collaboration brings a severe risk of data loss in a way that may be difficult for a user to notice and understand.

After you switch to source editing, incoming changes performed by remote users are not reflected in the source code. When you switch back (saving the source code), **all changes done in the meantime by other users will be overwritten**.

Due to this risk, the features are not allowed to be used together by default. When both are added to the editor, it will throw an error. **You have to explicitly enable source editing mode for real-time collaboration, acknowledging this risk.**

To enable the features, set {@link module:source-editing/sourceeditingconfig~SourceEditingConfig#allowCollaborationFeatures `sourceEditing.allowCollaborationFeatures`} configuration flag to `true`.

### Comments and track changes

Comments and track changes features use markers to mark affected parts of the document.

In source editing mode, it will be easily possible for a user to modify these markers boundaries. The user will be able to, among other, change the range of a comment or tracked change, or remove them. This presents a potential problem related to users permissions.

The editor will show a warning in the browser's console when these plugins and source editing plugin are used together.

The warning will be silenced if you set {@link module:source-editing/sourceeditingconfig~SourceEditingConfig#allowCollaborationFeatures `sourceEditing.allowCollaborationFeatures`} configuration flag to `true`.

### Support for various HTML elements

Changes made to the document data source will be eventually saved only if the editor "understands" them, that is, only when one of the loaded plugins recognizes given syntax (HTML or Markdown). All changes that were not understood by the editor will be filtered out.

For example, if the editor does not have a {@link features/horizontal-line horizontal line} plugin loaded, the `<hr>` tag added in the document source will be removed upon exit from the source editing mode.

To avoid that, make sure that your editor configuration has all necessary plugins that handle various HTML tags.

In many cases, to enable advanced modifications through the source editing, you might need to enable {@link features/html-embed HTML embed} feature and {@link features/general-html-support General HTML support} feature, or write a plugin that will enable given HTML tag or attribute.

### HTML normalization

When the source data is read by the editor, it is converted to a normalized, high-level abstract data model structure, on which the editor operates. This structure differs from the HTML or Markdown code.

Note, that the same document "state" may be described using HTML in various ways.

For example, `<strong><em>Foo</em></strong>` and `<i><b>Foo</b></i>` both mean text "Foo" with bold and italic styling. Both will be represented the same when loaded to the internal editor data model.

When the editor data model is later converted back to the document source data, it will be normalized regardless of what the original input was. In effect, `<i><b>Foo</b></i>` will eventually become `<strong><em>Foo</em></strong>`.

This limitation is a direct consequence of the core editor architecture and cannot be worked around. Although it is possible to change the editor final output, the input data will always be normalized to that output format.

### Impact on the editor UI

Editor features rely on high-level editor API which cannot be used when the source editing is active. Due to that, when you switch to the source editing mode, all toolbar buttons become disabled and all dialog windows are closed.

### Revision history

Saving the modified document source is internally executed through replacing the old data with the new one. As a consequence, it will be represented in revision history as a huge replace change (insertion + deletion).

The editor will show a warning in the browser's console when revision history and source editing are loaded together.

The warning will be silenced if you set {@link module:source-editing/sourceeditingconfig~SourceEditingConfig#allowCollaborationFeatures `sourceEditing.allowCollaborationFeatures`} configuration flag to `true`.

### Restricted editing

Restricted editing is not enforced in the source editing mode. This means that the user will be able to edit any part of the document, as well as remove the markers that mark the boundaries of restricted areas.

>>>>>>> 0d30f6f6
The editor will show a warning in the browser's console when restricted editing and source editing are loaded together.

## Markdown source view

The source editing plugin also works well with the {@link features/markdown Markdown output} plugin. You do not need any special configuration: just add the plugin to the editor, and the source editing mode will display Markdown instead of HTML.

<info-box>
	Remember that Markdown syntax is simple and does not cover all the rich-text features. This means that some features provided by CKEditor&nbsp;5 &ndash; either native or introduced by the GHS feature &ndash; can only be presented as native HTML as they have no Markdown equivalent. Such features will be stripped in the source view below.
</info-box>

{@snippet features/source-editing-with-markdown}

## Installation

<info-box>
	Currently, the source editing mode is supported in the {@link examples/builds/classic-editor classic editor}. The source editing feature can be used with {@link features/collaboration CKEditor&nbsp;5 collaboration features} except for {@link features/real-time-collaboration CKEditor&nbsp;5 real-time collaboration}. If you would like to use the real-time collaboration mode and, for some reason, you would like to also enable source editing, please [contact us](https://ckeditor.com/contact/).
</info-box>

To add this feature to your rich-text editor, install the [`@ckeditor/ckeditor5-source-editing`](https://www.npmjs.com/package/@ckeditor/ckeditor5-source-editing) package:

```bash
npm install --save @ckeditor/ckeditor5-source-editing
```

And add it to your plugin list configuration:

```js
import { SourceEditing } from '@ckeditor/ckeditor5-source-editing';

ClassicEditor
	.create( document.querySelector( '#editor' ), {
		plugins: [ SourceEditing, /* ... */ ],
		toolbar: [ 'sourceEditing', /* ... */ ]
	} )
	.then( /* ... */ )
	.catch( /* ... */ );
```

To utilize the Markdown source editing mode just add the {@link features/markdown Markdown output} plugin to the editor.

```js
import { SourceEditing } from '@ckeditor/ckeditor5-source-editing';
import { Markdown } from '@ckeditor/ckeditor5-markdown-gfm';

ClassicEditor
	.create( document.querySelector( '#editor' ), {
		plugins: [ SourceEditing, Markdown, /* ... */ ],
		toolbar: [ 'sourceEditing', /* ... */ ]
	} )
	.then( /* ... */ )
	.catch( /* ... */ );
```

<info-box info>
	Read more about {@link installation/plugins/installing-plugins installing plugins}.
</info-box>

## Related features

There are other source-related CKEditor&nbsp;5 features you may want to check:

* {@link features/general-html-support General HTML support} &ndash; Allows you to enable HTML features (elements, attributes, classes, styles) that are not supported by other dedicated CKEditor&nbsp;5 plugins.
* * {@link features/full-page-html Full page HTML} &ndash; Allows using CKEditor&nbsp;5 to edit entire HTML pages, from `<html>` to `</html>`, including the page metadata.
* {@link features/html-embed HTML embed} &ndash; Allows embedding an arbitrary HTML snippet in the editor.
* {@link features/markdown Markdown output} &ndash; Allows for Markdown output instead of HTML output.

## Common API

The {@link module:source-editing/sourceediting~SourceEditing} plugin registers:

* The `'sourceEditing'` UI button component.

<info-box>
	We recommend using the official {@link framework/development-tools/inspector CKEditor&nbsp;5 inspector} for development and debugging. It will give you tons of useful information about the state of the editor such as internal data structures, selection, commands, and many more.
</info-box>

## Contribute

The source code of the feature is available on GitHub at [https://github.com/ckeditor/ckeditor5/tree/master/packages/ckeditor5-source-editing](https://github.com/ckeditor/ckeditor5/tree/master/packages/ckeditor5-source-editing).<|MERGE_RESOLUTION|>--- conflicted
+++ resolved
@@ -23,73 +23,6 @@
 </info-box>
 
 ## Limitations and incompatibility
-<<<<<<< HEAD
-
-<info-box error>
-    The source editing plugin is a low-level document editing method, which allows you to directly alter the document data source. This presents incompatibilities with some editor features which highly rely on the editor mechanisms and architecture.
-
-    **Please carefully read this section, and check if these problems may apply to your editor configuration.**
-</info-box>
-
-### Real-time collaboration
-
-Source editing used during real-time collaboration brings a severe risk of data loss in a way that may be difficult for a user to notice and understand.
-
-After you switch to source editing, incoming changes performed by remote users are not reflected in the source code. When you switch back (saving the source code), **all changes done in the meantime by other users will be overwritten**.
-
-Due to this risk, the features are not allowed to be used together by default. When both are added to the editor, it will throw an error. **You have to explicitly enable source editing mode for real-time collaboration, acknowledging this risk.**
-
-To enable the features, set {@link module:source-editing/sourceeditingconfig~SourceEditingConfig#allowCollaborationFeatures `sourceEditing.allowCollaborationFeatures`} configuration flag to `true`.
-
-### Comments and track changes
-
-Comments and track changes features use markers to mark affected parts of the document.
-
-In source editing mode, it will be easily possible for a user to modify these markers boundaries. The user will be able to, among other, change the range of a comment or tracked change, or remove them. This presents a potential problem related to users permissions.
-
-The editor will show a warning in the browser's console when these plugins and source editing plugin are used together.
-
-The warning will be silenced if you set {@link module:source-editing/sourceeditingconfig~SourceEditingConfig#allowCollaborationFeatures `sourceEditing.allowCollaborationFeatures`} configuration flag to `true`.
-
-### Support for various HTML elements
-
-Changes made to the document data source will be eventually saved only if the editor "understands" them, that is, only when one of the loaded plugins recognizes given syntax (HTML or Markdown). All changes that were not understood by the editor will be filtered out.
-
-For example, if the editor does not have a {@link features/horizontal-line horizontal line} plugin loaded, the `<hr>` tag added in the document source will be removed upon exit from the source editing mode.
-
-To avoid that, make sure that your editor configuration has all necessary plugins that handle various HTML tags.
-
-In many cases, to enable advanced modifications through the source editing, you might need to enable {@link features/html-embed HTML embed} feature and {@link features/general-html-support General HTML support} feature, or write a plugin that will enable given HTML tag or attribute.
-
-### HTML normalization
-
-When the source data is read by the editor, it is converted to a normalized, high-level abstract data model structure, on which the editor operates. This structure differs from the HTML or Markdown code.
-
-Note, that the same document "state" may be described using HTML in various ways.
-
-For example, `<strong><em>Foo</em></strong>` and `<i><b>Foo</b></i>` both mean text "Foo" with bold and italic styling. Both will be represented the same when loaded to the internal editor data model.
-
-When the editor data model is later converted back to the document source data, it will be normalized regardless what was the original input. So, `<i><b>Foo</b></i>` will eventually become `<strong><em>Foo</em></strong>`.
-
-This limitation is a direct consequence of the core editor architecture and cannot be worked around. Although it is possible to change the editor final output, the input data will always be normalized to that output format.
-
-### Impact on the editor UI
-
-Editor features rely on high-level editor API which cannot be used when the source editing is active. Due to that, when you switch to the source editing mode, all toolbar buttons become disabled and all dialog windows are closed.
-
-### Revision history
-
-Saving the modified document source is internally executed through replacing the old data with the new one. As a consequence, it will be represented in revision history as a huge replace change (insertion + deletion).
-
-The editor will show a warning in the browser's console when revision history and source editing are loaded together.
-
-The warning will be silenced if you set {@link module:source-editing/sourceeditingconfig~SourceEditingConfig#allowCollaborationFeatures `sourceEditing.allowCollaborationFeatures`} configuration flag to `true`.
-
-### Restricted editing
-
-Restricted editing is not enforced in the source editing mode. This means that the user will be able to edit any part of the document, as well as remove the markers that mark the boundaries of restricted areas.
-
-=======
 
 <info-box error>
     The source editing plugin is a low-level document editing method, which allows you to directly alter the document data source. This presents incompatibilities with some editor features which highly rely on the editor mechanisms and architecture.
@@ -155,7 +88,6 @@
 
 Restricted editing is not enforced in the source editing mode. This means that the user will be able to edit any part of the document, as well as remove the markers that mark the boundaries of restricted areas.
 
->>>>>>> 0d30f6f6
 The editor will show a warning in the browser's console when restricted editing and source editing are loaded together.
 
 ## Markdown source view
