--- conflicted
+++ resolved
@@ -589,7 +589,7 @@
 
 			// If wrapping position is equal to view selection, move view selection inside wrapping attribute element.
 			if ( viewSelection && viewSelection.isCollapsed && viewSelection.getFirstPosition().isEqual( range.start ) ) {
-				viewSelection.setRanges( [ new Range( position ) ] );
+				viewSelection.setTo( position );
 			}
 
 			return new Range( position );
@@ -648,15 +648,8 @@
 
 		const parentContainer = breakStart.parent;
 
-<<<<<<< HEAD
 		// Unwrap children located between break points.
 		const newRange = this._unwrapChildren( parentContainer, breakStart.offset, breakEnd.offset, attribute );
-=======
-		// If wrapping position is equal to view selection, move view selection inside wrapping attribute element.
-		if ( viewSelection && viewSelection.isCollapsed && viewSelection.getFirstPosition().isEqual( range.start ) ) {
-			viewSelection.setTo( position );
-		}
->>>>>>> 6f382190
 
 		// Merge attributes at the both ends and return a new range.
 		const start = this.mergeAttributes( newRange.start );
