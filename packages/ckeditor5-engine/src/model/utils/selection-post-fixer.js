--- conflicted
+++ resolved
@@ -209,20 +209,10 @@
 	// At this point we eliminated valid positions on text nodes so if one of range positions is placed inside a limit element
 	// then the range crossed limit element boundaries and needs to be fixed.
 	if ( isStartInLimit || isEndInLimit ) {
-<<<<<<< HEAD
-		const isStartObject = start.nodeAfter && schema.isObject( start.nodeAfter );
-		const isEndObject = end.nodeBefore && schema.isObject( end.nodeBefore );
-
-		const bothInSameParent = ( !!start.nodeAfter && !!end.nodeBefore ) && start.nodeAfter === end.nodeBefore;
-
-		const expandStart = isStartInLimit && ( !bothInSameParent || !isStartObject );
-		const expandEnd = isEndInLimit && ( !bothInSameParent || !isEndObject );
-=======
 		const bothInSameParent = ( start.nodeAfter && end.nodeBefore ) && start.nodeAfter.parent === end.nodeBefore.parent;
 
 		const expandStart = isStartInLimit && ( !bothInSameParent || !isInObject( start.nodeAfter, schema ) );
 		const expandEnd = isEndInLimit && ( !bothInSameParent || !isInObject( end.nodeBefore, schema ) );
->>>>>>> f3c0a13b
 
 		// Although we've already found limit element on start/end positions we must find the outer-most limit element.
 		// as limit elements might be nested directly inside (ie table > tableRow > tableCell).
@@ -233,14 +223,9 @@
 			fixedStart = Position._createBefore( findOutermostLimitAncestor( startLimitElement, schema ) );
 		}
 
-<<<<<<< HEAD
-		const fixedStart = expandStart ? expandSelectionOnIsLimitNode( startPosition, schema, 'start' ) : start;
-		const fixedEnd = expandEnd ? expandSelectionOnIsLimitNode( endPosition, schema, 'end' ) : end;
-=======
 		if ( expandEnd ) {
 			fixedEnd = Position._createAfter( findOutermostLimitAncestor( endLimitElement, schema ) );
 		}
->>>>>>> f3c0a13b
 
 		return new Range( fixedStart, fixedEnd );
 	}
@@ -278,12 +263,10 @@
 	const startIsOnBlock = ( start.nodeAfter && !schema.isLimit( start.nodeAfter ) ) || schema.checkChild( start, '$text' );
 	const endIsOnBlock = ( end.nodeBefore && !schema.isLimit( end.nodeBefore ) ) || schema.checkChild( end, '$text' );
 
-<<<<<<< HEAD
-	return startIsOnBlock && endIsOnBlock;
-}
-
-// Merges intersecting ranges to make ranges safe for setting in selection.
-//
+	// We should fix such selection when one of those nodes needs fixing.
+	return startIsOnBlock || endIsOnBlock;
+}
+
 // @param {Array.<module:engine/model/range~Range>} ranges
 // @returns {Array.<module:engine/model/range~Range>}
 function mergeIntersectingRanges( ranges ) {
@@ -308,10 +291,6 @@
 
 	return deIntersected;
 }
-=======
-	// We should fix such selection when one of those nodes needs fixing.
-	return startIsOnBlock || endIsOnBlock;
-}
 
 // Checks if node exists and if it's an object.
 //
@@ -320,5 +299,4 @@
 // @returns {Boolean}
 function isInObject( node, schema ) {
 	return node && schema.isObject( node );
-}
->>>>>>> f3c0a13b
+}