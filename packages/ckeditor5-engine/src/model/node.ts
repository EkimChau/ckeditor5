--- conflicted
+++ resolved
@@ -17,12 +17,6 @@
 
 import { CKEditorError, compareArrays, toMap } from '@ckeditor/ckeditor5-utils';
 
-<<<<<<< HEAD
-=======
-// To check if component is loaded more than once.
-import '@ckeditor/ckeditor5-utils/src/version.js';
-
->>>>>>> 811809b5
 /**
  * Model node. Most basic structure of model tree.
  *
