--- conflicted
+++ resolved
@@ -4,6 +4,13 @@
  */
 
 'use strict';
+
+import EventInfo from './eventinfo.js';
+import utils from './utils.js';
+
+// Saves how many callbacks has been already added. Does not decrement when callback is removed.
+// Used internally as a unique id for a callback.
+let eventsCounter = 0;
 
 /**
  * Mixin that injects the events API into its host.
@@ -12,10 +19,6 @@
  * @singleton
  */
 
-<<<<<<< HEAD
-import EventInfo from './eventinfo.js';
-import utils from './utils.js';
-
 const EmitterMixin = {
 	/**
 	 * Registers a callback function to be executed when an event is fired.
@@ -38,41 +41,10 @@
 		callback = {
 			callback: callback,
 			ctx: ctx || this,
-			priority: priority
+			priority: priority,
+			// Save counter value as unique id.
+			counter: ++eventsCounter
 		};
-=======
-CKEDITOR.define( [ 'eventinfo', 'utils' ], ( EventInfo, utils ) => {
-	// Saves how many callbacks has been already added. Does not decrement when callback is removed.
-	// Used internally as a unique id for a callback.
-	let eventsCounter = 0;
-
-	const EmitterMixin = {
-		/**
-		 * Registers a callback function to be executed when an event is fired.
-		 *
-		 * @param {String} event The name of the event.
-		 * @param {Function} callback The function to be called on event.
-		 * @param {Object} [ctx] The object that represents `this` in the callback. Defaults to the object firing the
-		 * event.
-		 * @param {Number} [priority=10] The priority of this callback in relation to other callbacks to that same event.
-		 * Lower values are called first.
-		 */
-		on( event, callback, ctx, priority ) {
-			const callbacks = getCallbacks( this, event );
-
-			// Set the priority defaults.
-			if ( typeof priority != 'number' ) {
-				priority = 10;
-			}
-
-			callback = {
-				callback: callback,
-				ctx: ctx || this,
-				priority: priority,
-				// Save counter value as unique id.
-				counter: ++eventsCounter
-			};
->>>>>>> a7a043f4
 
 		// Add the callback to the list in the right priority position.
 		for ( let i = callbacks.length - 1; i >= 0; i-- ) {
@@ -262,21 +234,16 @@
 		args = Array.prototype.slice.call( arguments, 1 );
 		args.unshift( eventInfo );
 
-<<<<<<< HEAD
+		// Save how many callbacks were added at the moment when the event has been fired.
+		const counter = eventsCounter;
+
 		for ( let i = 0; i < callbacks.length; i++ ) {
+			// Filter out callbacks that have been added after event has been fired.
+			if ( callbacks[ i ].counter > counter ) {
+				continue;
+			}
+
 			callbacks[ i ].callback.apply( callbacks[ i ].ctx, args );
-=======
-			// Save how many callbacks were added at the moment when the event has been fired.
-			const counter = eventsCounter;
-
-			for ( let i = 0; i < callbacks.length; i++ ) {
-				// Filter out callbacks that have been added after event has been fired.
-				if ( callbacks[ i ].counter > counter ) {
-					continue;
-				}
-
-				callbacks[ i ].callback.apply( callbacks[ i ].ctx, args );
->>>>>>> a7a043f4
 
 			// Remove the callback from future requests if off() has been called.
 			if ( eventInfo.off.called ) {
