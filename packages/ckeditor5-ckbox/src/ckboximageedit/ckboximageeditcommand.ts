/**
 * @license Copyright (c) 2003-2023, CKSource Holding sp. z o.o. All rights reserved.
 * For licensing, see LICENSE.md or https://ckeditor.com/legal/ckeditor-oss-license
 */

/* globals AbortController, URL, window */

/**
 * @module ckbox/ckboximageedit/ckboximageeditcommand
 */

import { Command, PendingActions, type Editor } from 'ckeditor5/src/core';
import { createElement, global, retry } from 'ckeditor5/src/utils';
import CKBoxEditing from '../ckboxediting';
import { prepareImageAssetAttributes } from '../ckboxcommand';
import type { CKBoxRawAssetDefinition, CKBoxRawAssetDataDefinition } from '../ckboxconfig';

import type { InsertImageCommand, ImageUtils } from '@ckeditor/ckeditor5-image';
import { sendHttpRequest } from '../utils';

/**
 * The CKBox edit image command.
 *
 * Opens the CKBox dialog for editing the image.
 */
export default class CKBoxImageEditCommand extends Command {
	/**
	 * Flag indicating whether the command is active, i.e. dialog is open.
	 */
	declare public value: boolean;

	/**
	 * The DOM element that acts as a mounting point for the CKBox Edit Image dialog.
	 */
	private _wrapper: Element | null = null;

	/**
	 * Stores the value of `ckboxImageId` when image with this attribute is selected.
	 */
	private _ckboxImageId: string | null = null;

	/**
	 * @inheritDoc
	 */
	constructor( editor: Editor ) {
		super( editor );

		this.value = false;

		this._prepareListeners();
	}

	/**
	 * @inheritDoc
	 */
	public override refresh(): void {
		const editor = this.editor;

		this.value = this._getValue();

		const selectedElement = editor.model.document.selection.getSelectedElement();
		const isImageElement = selectedElement && ( selectedElement.is( 'element', 'imageInline' ) ||
			selectedElement.is( 'element', 'imageBlock' ) );

		if ( isImageElement && ( selectedElement.hasAttribute( 'ckboxImageId' ) ) ) {
			this.isEnabled = true;
			this._ckboxImageId = selectedElement.getAttribute( 'ckboxImageId' ) as string;
		} else {
			this.isEnabled = false;
			this._ckboxImageId = null;
		}
	}

	/**
	 * Opens the CKBox Image Editor dialog for editing the image.
	 */
	public override execute(): void {
		this.fire<CKBoxImageEditorEvent<'open'>>( 'ckboxImageEditor:open' );
	}

	/**
	 * Indicates if the CKBox Image Editor dialog is already opened.
	 */
	private _getValue(): boolean {
		return this._wrapper !== null;
	}

	/**
	 * Creates the options object for the CKBox Image Editor dialog.
	 *
	 * @returns The object with properties:
	 * - tokenUrl The token endpoint URL.
	 * - onClose The callback function invoked after closing the CKBox dialog.
	 * - onSave The callback function invoked after saving the edited image.
	 */
	private _prepareOptions() {
		const editor = this.editor;
		const ckboxConfig = editor.config.get( 'ckbox' )!;

		return {
			imageEditing: {
				allowOverwrite: false
			},
			tokenUrl: ckboxConfig.tokenUrl,
			onClose: () => this.fire<CKBoxImageEditorEvent<'close'>>( 'ckboxImageEditor:close' ),
			onSave: ( asset: CKBoxRawAssetDefinition ) =>
				this.fire<CKBoxImageEditorEvent<'save'>>( 'ckboxImageEditor:save', asset )
		};
	}

	/**
	 * Initializes various event listeners for the `ckboxImageEditor:*` events,
	 * because all functionality of the `ckboxImageEditor` command is event-based.
	 */
	private _prepareListeners(): void {
		const editor = this.editor;

		// Refresh the command after firing the `ckboxImageEditor:*` event.
		this.on<CKBoxImageEditorEvent>( 'ckboxImageEditor', () => {
			this.refresh();
		}, { priority: 'low' } );

		this.on<CKBoxImageEditorEvent<'open'>>( 'ckboxImageEditor:open', () => {
			if ( !this.isEnabled || this._getValue() ) {
				return;
			}

			this.value = true;
			this._wrapper = createElement( document, 'div', { class: 'ck ckbox-wrapper' } );

			global.document.body.appendChild( this._wrapper );

			window.CKBox.mountImageEditor(
				this._wrapper,
				{
					assetId: this._ckboxImageId,
					...this._prepareOptions()
				}
			);
		} );

		this.on<CKBoxImageEditorEvent<'close'>>( 'ckboxImageEditor:close', () => {
			if ( !this._wrapper ) {
				return;
			}

			this._wrapper.remove();
			this._wrapper = null;

			editor.editing.view.focus();
		} );

		this.on<CKBoxImageEditorEvent<'save'>>( 'ckboxImageEditor:save', ( evt, asset ) => {
			this._showImageProcessingIndicator( asset );

			this._waitForAssetProcessed( asset ).then( processedAsset => {
				this.fire<CKBoxImageEditorEvent<'processed'>>( 'ckboxImageEditor:processed', processedAsset! );
			} );
		} );

		this.on<CKBoxImageEditorEvent<'processed'>>( 'ckboxImageEditor:processed', ( evt, asset ) => {
			const imageCommand: InsertImageCommand = editor.commands.get( 'insertImage' )!;

			const {
				imageFallbackUrl,
				imageSources,
				imageWidth,
				imageHeight,
				imagePlaceholder
			} = prepareImageAssetAttributes( asset );

			let selectedImageElement = editor.model.document.selection.getSelectedElement()!;

			editor.model.change( writer => {
				imageCommand.execute( {
					source: {
						src: imageFallbackUrl,
						sources: imageSources,
						alt: selectedImageElement.getAttribute( 'alt' ),
						width: imageWidth,
						height: imageHeight,
						...( imagePlaceholder ? { placeholder: imagePlaceholder } : null )
					}
				} );

				selectedImageElement = editor.model.document.selection.getSelectedElement()!;

				writer.setAttribute( 'ckboxImageId', asset.data.id, selectedImageElement );
			} );
		} );
	}

	/**
	 * Get asset's status on server. If server respond with "success" status then
	 * image is already proceeded and ready for saving.
	 *
	 * @param data Data about certain asset.
	 */
	private async _getAssetStatusFromServer( data: CKBoxRawAssetDataDefinition ): Promise<CKBoxRawAssetDefinition> {
		const url = new URL( 'assets/' + data.id, this.editor.config.get( 'ckbox.serviceOrigin' )! );
		const abortController = new AbortController();
		const ckboxEditing = this.editor.plugins.get( CKBoxEditing );

		const response: CKBoxRawAssetDataDefinition = await sendHttpRequest( {
			url,
			signal: abortController.signal,
			authorization: ckboxEditing.getToken().value
		} );
		const status = response.metadata!.metadataProcessingStatus;

		if ( !status || status == 'queued' ) {
			throw new Error( 'Image has not been processed yet.' );
		}

		return { data: { ...response } };
	}

	/**
	 * Waiting until asset is being processed.
	 *
	 * @param asset Data about certain asset.
	 */
<<<<<<< HEAD
	private async _waitForAssetProcessed( asset: CKBoxRawAssetDefinition ): Promise<CKBoxRawAssetDefinition | undefined> {
=======
	private async _waitForAssetProcessed( asset: CKBoxRawAssetDefinition ): Promise<CKBoxRawAssetDataDefinition | undefined> {
		const t = this.editor.locale.t;
		const pendingActions = this.editor.plugins.get( PendingActions );
		const action = pendingActions.add( t( 'Processing the edited image.' ) );

>>>>>>> 28bf3ecf
		try {
			return await retry( () => this._getAssetStatusFromServer( asset.data ) );
		} catch ( err ) {
			// TODO: Handle error;
		} finally {
			pendingActions.remove( action );
		}
	}

	/**
	 * Shows processing indicator while image is processing.
	 *
	 * @param asset Data about certain asset.
	 */
	private _showImageProcessingIndicator( asset: CKBoxRawAssetDefinition ): void {
		const editor = this.editor;
		const selectedImageElement = editor.model.document.selection.getSelectedElement()!;

		editor.editing.view.change( writer => {
			const imageElementView = editor.editing.mapper.toViewElement( selectedImageElement )!;
			const imageUtils: ImageUtils = this.editor.plugins.get( 'ImageUtils' );
			const img = imageUtils.findViewImgElement( imageElementView )!;

			writer.removeStyle( 'aspect-ratio', img );
			writer.setAttribute( 'width', asset.data.metadata!.width, img );
			writer.setAttribute( 'height', asset.data.metadata!.height, img );

			writer.setStyle( 'width', `${ asset.data.metadata!.width }px`, img );
			writer.setStyle( 'height', `${ asset.data.metadata!.height }px`, img );

			writer.addClass( 'image-processing', imageElementView );
		} );
	}
}

/**
 * Fired when the command is executed, the dialog is closed or the asset is saved.
 *
 * @eventName ~CKBoxImageEditCommand#ckboxImageEditor
 */
type CKBoxImageEditorEvent<Name extends '' | 'save' | 'processed' | 'open' | 'close' = ''> = {
	name: Name extends '' ? 'ckboxImageEditor' : `ckboxImageEditor:${ Name }`;
	args: Name extends 'save' | 'processed' ? [ asset: CKBoxRawAssetDefinition ] : [];
};<|MERGE_RESOLUTION|>--- conflicted
+++ resolved
@@ -220,15 +220,11 @@
 	 *
 	 * @param asset Data about certain asset.
 	 */
-<<<<<<< HEAD
 	private async _waitForAssetProcessed( asset: CKBoxRawAssetDefinition ): Promise<CKBoxRawAssetDefinition | undefined> {
-=======
-	private async _waitForAssetProcessed( asset: CKBoxRawAssetDefinition ): Promise<CKBoxRawAssetDataDefinition | undefined> {
 		const t = this.editor.locale.t;
 		const pendingActions = this.editor.plugins.get( PendingActions );
 		const action = pendingActions.add( t( 'Processing the edited image.' ) );
 
->>>>>>> 28bf3ecf
 		try {
 			return await retry( () => this._getAssetStatusFromServer( asset.data ) );
 		} catch ( err ) {
