{
  "name": "@ckeditor/ckeditor5-build-balloon-block",
<<<<<<< HEAD
  "version": "41.3.0-alpha.1",
=======
  "version": "41.2.1",
>>>>>>> 39a77912
  "description": "The balloon editor build of CKEditor 5 with a block toolbar – the best browser-based rich text editor.",
  "keywords": [
    "wysiwyg",
    "rich text",
    "editor",
    "html",
    "contentEditable",
    "editing",
    "operational transformation",
    "ot",
    "collaboration",
    "collaborative",
    "real-time",
    "framework",
    "ckeditor5-build",
    "ckeditor",
    "ckeditor5",
    "ckeditor 5"
  ],
  "main": "./build/ckeditor.js",
  "types": "./build/ckeditor.d.ts",
  "files": [
    "build",
    "ckeditor5-metadata.json",
    "CHANGELOG.md"
  ],
  "dependencies": {
<<<<<<< HEAD
    "@ckeditor/ckeditor5-adapter-ckfinder": "41.3.0-alpha.1",
    "@ckeditor/ckeditor5-autoformat": "41.3.0-alpha.1",
    "@ckeditor/ckeditor5-basic-styles": "41.3.0-alpha.1",
    "@ckeditor/ckeditor5-block-quote": "41.3.0-alpha.1",
    "@ckeditor/ckeditor5-ckbox": "41.3.0-alpha.1",
    "@ckeditor/ckeditor5-ckfinder": "41.3.0-alpha.1",
    "@ckeditor/ckeditor5-cloud-services": "41.3.0-alpha.1",
    "@ckeditor/ckeditor5-easy-image": "41.3.0-alpha.1",
    "@ckeditor/ckeditor5-editor-balloon": "41.3.0-alpha.1",
    "@ckeditor/ckeditor5-essentials": "41.3.0-alpha.1",
    "@ckeditor/ckeditor5-heading": "41.3.0-alpha.1",
    "@ckeditor/ckeditor5-image": "41.3.0-alpha.1",
    "@ckeditor/ckeditor5-indent": "41.3.0-alpha.1",
    "@ckeditor/ckeditor5-link": "41.3.0-alpha.1",
    "@ckeditor/ckeditor5-list": "41.3.0-alpha.1",
    "@ckeditor/ckeditor5-media-embed": "41.3.0-alpha.1",
    "@ckeditor/ckeditor5-paragraph": "41.3.0-alpha.1",
    "@ckeditor/ckeditor5-paste-from-office": "41.3.0-alpha.1",
    "@ckeditor/ckeditor5-table": "41.3.0-alpha.1",
    "@ckeditor/ckeditor5-typing": "41.3.0-alpha.1",
    "@ckeditor/ckeditor5-ui": "41.3.0-alpha.1"
  },
  "devDependencies": {
    "@ckeditor/ckeditor5-core": "41.3.0-alpha.1",
    "@ckeditor/ckeditor5-dev-translations": "^39.0.0",
    "@ckeditor/ckeditor5-dev-utils": "^39.0.0",
    "@ckeditor/ckeditor5-theme-lark": "41.3.0-alpha.1",
=======
    "@ckeditor/ckeditor5-adapter-ckfinder": "41.2.1",
    "@ckeditor/ckeditor5-autoformat": "41.2.1",
    "@ckeditor/ckeditor5-basic-styles": "41.2.1",
    "@ckeditor/ckeditor5-block-quote": "41.2.1",
    "@ckeditor/ckeditor5-ckbox": "41.2.1",
    "@ckeditor/ckeditor5-ckfinder": "41.2.1",
    "@ckeditor/ckeditor5-cloud-services": "41.2.1",
    "@ckeditor/ckeditor5-easy-image": "41.2.1",
    "@ckeditor/ckeditor5-editor-balloon": "41.2.1",
    "@ckeditor/ckeditor5-essentials": "41.2.1",
    "@ckeditor/ckeditor5-heading": "41.2.1",
    "@ckeditor/ckeditor5-image": "41.2.1",
    "@ckeditor/ckeditor5-indent": "41.2.1",
    "@ckeditor/ckeditor5-link": "41.2.1",
    "@ckeditor/ckeditor5-list": "41.2.1",
    "@ckeditor/ckeditor5-media-embed": "41.2.1",
    "@ckeditor/ckeditor5-paragraph": "41.2.1",
    "@ckeditor/ckeditor5-paste-from-office": "41.2.1",
    "@ckeditor/ckeditor5-table": "41.2.1",
    "@ckeditor/ckeditor5-typing": "41.2.1",
    "@ckeditor/ckeditor5-ui": "41.2.1"
  },
  "devDependencies": {
    "@ckeditor/ckeditor5-core": "41.2.1",
    "@ckeditor/ckeditor5-dev-translations": "^39.0.0",
    "@ckeditor/ckeditor5-dev-utils": "^39.0.0",
    "@ckeditor/ckeditor5-theme-lark": "41.2.1",
>>>>>>> 39a77912
    "terser-webpack-plugin": "^4.2.3",
    "typescript": "5.0.4",
    "webpack": "^5.58.1",
    "webpack-cli": "^4.9.0"
  },
  "author": "CKSource (http://cksource.com/)",
  "license": "GPL-2.0-or-later",
  "homepage": "https://ckeditor.com/ckeditor-5",
  "bugs": "https://github.com/ckeditor/ckeditor5/issues",
  "repository": {
    "type": "git",
    "url": "https://github.com/ckeditor/ckeditor5.git",
    "directory": "packages/ckeditor5-build-balloon-block"
  },
  "scripts": {
    "build": "webpack --mode production",
    "postbuild": "tsc -p ./tsconfig.types.json",
    "build:kowalski": "echo \"Skip\""
  }
}<|MERGE_RESOLUTION|>--- conflicted
+++ resolved
@@ -1,10 +1,6 @@
 {
   "name": "@ckeditor/ckeditor5-build-balloon-block",
-<<<<<<< HEAD
-  "version": "41.3.0-alpha.1",
-=======
   "version": "41.2.1",
->>>>>>> 39a77912
   "description": "The balloon editor build of CKEditor 5 with a block toolbar – the best browser-based rich text editor.",
   "keywords": [
     "wysiwyg",
@@ -32,35 +28,6 @@
     "CHANGELOG.md"
   ],
   "dependencies": {
-<<<<<<< HEAD
-    "@ckeditor/ckeditor5-adapter-ckfinder": "41.3.0-alpha.1",
-    "@ckeditor/ckeditor5-autoformat": "41.3.0-alpha.1",
-    "@ckeditor/ckeditor5-basic-styles": "41.3.0-alpha.1",
-    "@ckeditor/ckeditor5-block-quote": "41.3.0-alpha.1",
-    "@ckeditor/ckeditor5-ckbox": "41.3.0-alpha.1",
-    "@ckeditor/ckeditor5-ckfinder": "41.3.0-alpha.1",
-    "@ckeditor/ckeditor5-cloud-services": "41.3.0-alpha.1",
-    "@ckeditor/ckeditor5-easy-image": "41.3.0-alpha.1",
-    "@ckeditor/ckeditor5-editor-balloon": "41.3.0-alpha.1",
-    "@ckeditor/ckeditor5-essentials": "41.3.0-alpha.1",
-    "@ckeditor/ckeditor5-heading": "41.3.0-alpha.1",
-    "@ckeditor/ckeditor5-image": "41.3.0-alpha.1",
-    "@ckeditor/ckeditor5-indent": "41.3.0-alpha.1",
-    "@ckeditor/ckeditor5-link": "41.3.0-alpha.1",
-    "@ckeditor/ckeditor5-list": "41.3.0-alpha.1",
-    "@ckeditor/ckeditor5-media-embed": "41.3.0-alpha.1",
-    "@ckeditor/ckeditor5-paragraph": "41.3.0-alpha.1",
-    "@ckeditor/ckeditor5-paste-from-office": "41.3.0-alpha.1",
-    "@ckeditor/ckeditor5-table": "41.3.0-alpha.1",
-    "@ckeditor/ckeditor5-typing": "41.3.0-alpha.1",
-    "@ckeditor/ckeditor5-ui": "41.3.0-alpha.1"
-  },
-  "devDependencies": {
-    "@ckeditor/ckeditor5-core": "41.3.0-alpha.1",
-    "@ckeditor/ckeditor5-dev-translations": "^39.0.0",
-    "@ckeditor/ckeditor5-dev-utils": "^39.0.0",
-    "@ckeditor/ckeditor5-theme-lark": "41.3.0-alpha.1",
-=======
     "@ckeditor/ckeditor5-adapter-ckfinder": "41.2.1",
     "@ckeditor/ckeditor5-autoformat": "41.2.1",
     "@ckeditor/ckeditor5-basic-styles": "41.2.1",
@@ -88,7 +55,6 @@
     "@ckeditor/ckeditor5-dev-translations": "^39.0.0",
     "@ckeditor/ckeditor5-dev-utils": "^39.0.0",
     "@ckeditor/ckeditor5-theme-lark": "41.2.1",
->>>>>>> 39a77912
     "terser-webpack-plugin": "^4.2.3",
     "typescript": "5.0.4",
     "webpack": "^5.58.1",
