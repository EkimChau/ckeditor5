/**
 * @license Copyright (c) 2003-2023, CKSource Holding sp. z o.o. All rights reserved.
 * For licensing, see LICENSE.md or https://ckeditor.com/legal/ckeditor-oss-license
 */

/**
 * @module utils
 */

export { default as env } from './env';
export { default as diff, type DiffResult } from './diff';
export { default as fastDiff } from './fastdiff';
export { default as diffToChanges } from './difftochanges';

export { default as mix } from './mix';

export type { Constructor, Mixed } from './mix';

export {
	default as EmitterMixin,
	type Emitter,
	type BaseEvent,
	type CallbackOptions,
	type EmitterMixinDelegateChain,
	type GetCallback,
	type GetCallbackOptions,
	type GetEventInfo,
	type GetNameOrEventInfo
} from './emittermixin';

export { default as EventInfo } from './eventinfo';

export {
	default as ObservableMixin,
	type Observable,
	type DecoratedMethodEvent,
	type ObservableChangeEvent,
	type ObservableSetEvent
} from './observablemixin';

export { default as CKEditorError, logError, logWarning } from './ckeditorerror';

export { default as ElementReplacer } from './elementreplacer';

export { default as count } from './count';
export { default as compareArrays } from './comparearrays';
export { default as createElement } from './dom/createelement';
export { default as Config } from './config';
export { default as isIterable } from './isiterable';
export { default as DomEmitterMixin, type DomEmitter } from './dom/emittermixin';
export { default as findClosestScrollableAncestor } from './dom/findclosestscrollableancestor';
export { default as global } from './dom/global';
export { default as getAncestors } from './dom/getancestors';
export { default as getDataFromElement } from './dom/getdatafromelement';
export { default as isText } from './dom/istext';
export { default as Rect, type RectSource } from './dom/rect';
export { default as ResizeObserver } from './dom/resizeobserver';
export { default as setDataInElement } from './dom/setdatainelement';
export { default as toUnit } from './dom/tounit';
export { default as indexOf } from './dom/indexof';
export { default as insertAt } from './dom/insertat';
export { default as isComment } from './dom/iscomment';
export { default as isNode } from './dom/isnode';
export { default as isRange } from './dom/isrange';
export { default as isValidAttributeName } from './dom/isvalidattributename';
export { default as isVisible } from './dom/isvisible';
export { getOptimalPosition, type Options as PositionOptions, type PositioningFunction } from './dom/position';
export { default as remove } from './dom/remove';
export * from './dom/scroll';

export * from './keyboard';
export * from './language';
export { default as Locale, type LocaleTranslate } from './locale';
export {
	default as Collection,
	type CollectionAddEvent,
	type CollectionChangeEvent,
	type CollectionRemoveEvent
} from './collection';
export { default as first } from './first';
export { default as FocusTracker } from './focustracker';
export { default as KeystrokeHandler } from './keystrokehandler';
export { default as toArray, type ArrayOrItem, type ReadonlyArrayOrItem } from './toarray';
export { default as toMap } from './tomap';
export { default as priorities, type PriorityString } from './priorities';
export { default as insertToPriorityArray } from './inserttopriorityarray';
export { default as spliceArray } from './splicearray';

export { default as uid } from './uid';
<<<<<<< HEAD
export { default as delay, type DelayedFunc } from './delay';
=======
export { default as verifyLicense } from './verifylicense';
>>>>>>> 383ea8ae
export * from './unicode';

export { default as version, releaseDate } from './version';<|MERGE_RESOLUTION|>--- conflicted
+++ resolved
@@ -87,11 +87,8 @@
 export { default as spliceArray } from './splicearray';
 
 export { default as uid } from './uid';
-<<<<<<< HEAD
 export { default as delay, type DelayedFunc } from './delay';
-=======
 export { default as verifyLicense } from './verifylicense';
->>>>>>> 383ea8ae
 export * from './unicode';
 
 export { default as version, releaseDate } from './version';