--- conflicted
+++ resolved
@@ -42,35 +42,6 @@
 
 export { default as ElementReplacer } from './elementreplacer.js';
 
-<<<<<<< HEAD
-export { default as abortableDebounce, type AbortableFunc } from './abortabledebounce';
-export { default as count } from './count';
-export { default as compareArrays } from './comparearrays';
-export { default as createElement } from './dom/createelement';
-export { default as Config } from './config';
-export { default as isIterable } from './isiterable';
-export { default as DomEmitterMixin, type DomEmitter } from './dom/emittermixin';
-export { default as findClosestScrollableAncestor } from './dom/findclosestscrollableancestor';
-export { default as global } from './dom/global';
-export { default as getAncestors } from './dom/getancestors';
-export { default as getDataFromElement } from './dom/getdatafromelement';
-export { default as getBorderWidths } from './dom/getborderwidths';
-export { default as isText } from './dom/istext';
-export { default as Rect, type RectSource } from './dom/rect';
-export { default as ResizeObserver } from './dom/resizeobserver';
-export { default as setDataInElement } from './dom/setdatainelement';
-export { default as toUnit } from './dom/tounit';
-export { default as indexOf } from './dom/indexof';
-export { default as insertAt } from './dom/insertat';
-export { default as isComment } from './dom/iscomment';
-export { default as isNode } from './dom/isnode';
-export { default as isRange } from './dom/isrange';
-export { default as isValidAttributeName } from './dom/isvalidattributename';
-export { default as isVisible } from './dom/isvisible';
-export { getOptimalPosition, type Options as PositionOptions, type PositioningFunction, type DomPoint } from './dom/position';
-export { default as remove } from './dom/remove';
-export * from './dom/scroll';
-=======
 export { default as abortableDebounce, type AbortableFunc } from './abortabledebounce.js';
 export { default as count } from './count.js';
 export { default as compareArrays } from './comparearrays.js';
@@ -95,10 +66,9 @@
 export { default as isRange } from './dom/isrange.js';
 export { default as isValidAttributeName } from './dom/isvalidattributename.js';
 export { default as isVisible } from './dom/isvisible.js';
-export { getOptimalPosition, type Options as PositionOptions, type PositioningFunction, type Position } from './dom/position.js';
+export { getOptimalPosition, type Options as PositionOptions, type PositioningFunction, type DomPoint } from './dom/position.js';
 export { default as remove } from './dom/remove.js';
 export * from './dom/scroll.js';
->>>>>>> 36453ab8
 
 export * from './keyboard.js';
 export * from './language.js';
