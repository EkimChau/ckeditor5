{
  "name": "@ckeditor/ckeditor5-utils",
<<<<<<< HEAD
  "version": "38.0.0",
=======
  "version": "38.0.1",
>>>>>>> ac6c495e
  "description": "Miscellaneous utilities used by CKEditor 5.",
  "keywords": [
    "ckeditor",
    "ckeditor5",
    "ckeditor 5",
    "ckeditor5-lib",
    "ckeditor5-dll"
  ],
  "main": "src/index.ts",
  "dependencies": {
    "lodash-es": "^4.17.15"
  },
  "devDependencies": {
<<<<<<< HEAD
    "@ckeditor/ckeditor5-build-classic": "^38.0.0",
    "@ckeditor/ckeditor5-editor-classic": "^38.0.0",
    "@ckeditor/ckeditor5-core": "^38.0.0",
    "@ckeditor/ckeditor5-engine": "^38.0.0",
=======
    "@ckeditor/ckeditor5-build-classic": "^38.0.1",
    "@ckeditor/ckeditor5-editor-classic": "^38.0.1",
    "@ckeditor/ckeditor5-core": "^38.0.1",
    "@ckeditor/ckeditor5-engine": "^38.0.1",
>>>>>>> ac6c495e
    "@types/lodash-es": "^4.17.6",
    "typescript": "^4.8.4"
  },
  "depcheckIgnore": [
    "typescript"
  ],
  "engines": {
    "node": ">=16.0.0",
    "npm": ">=5.7.1"
  },
  "author": "CKSource (http://cksource.com/)",
  "license": "GPL-2.0-or-later",
  "homepage": "https://ckeditor.com/ckeditor-5",
  "bugs": "https://github.com/ckeditor/ckeditor5/issues",
  "repository": {
    "type": "git",
    "url": "https://github.com/ckeditor/ckeditor5.git",
    "directory": "packages/ckeditor5-utils"
  },
  "files": [
    "lang",
    "src/**/*.js",
    "src/**/*.d.ts",
    "theme",
    "ckeditor5-metadata.json",
    "CHANGELOG.md"
  ],
  "scripts": {
    "build": "tsc -p ./tsconfig.json",
    "postversion": "npm run build"
  }
}<|MERGE_RESOLUTION|>--- conflicted
+++ resolved
@@ -1,10 +1,6 @@
 {
   "name": "@ckeditor/ckeditor5-utils",
-<<<<<<< HEAD
-  "version": "38.0.0",
-=======
   "version": "38.0.1",
->>>>>>> ac6c495e
   "description": "Miscellaneous utilities used by CKEditor 5.",
   "keywords": [
     "ckeditor",
@@ -18,17 +14,10 @@
     "lodash-es": "^4.17.15"
   },
   "devDependencies": {
-<<<<<<< HEAD
-    "@ckeditor/ckeditor5-build-classic": "^38.0.0",
-    "@ckeditor/ckeditor5-editor-classic": "^38.0.0",
-    "@ckeditor/ckeditor5-core": "^38.0.0",
-    "@ckeditor/ckeditor5-engine": "^38.0.0",
-=======
     "@ckeditor/ckeditor5-build-classic": "^38.0.1",
     "@ckeditor/ckeditor5-editor-classic": "^38.0.1",
     "@ckeditor/ckeditor5-core": "^38.0.1",
     "@ckeditor/ckeditor5-engine": "^38.0.1",
->>>>>>> ac6c495e
     "@types/lodash-es": "^4.17.6",
     "typescript": "^4.8.4"
   },
