--- conflicted
+++ resolved
@@ -1,10 +1,6 @@
 {
   "name": "@ckeditor/ckeditor5-utils",
-<<<<<<< HEAD
-  "version": "38.2.0-alpha.0",
-=======
-  "version": "38.1.1",
->>>>>>> d3613902
+  "version": "0.0.0-nightly-20230712.1",
   "description": "Miscellaneous utilities used by CKEditor 5.",
   "keywords": [
     "ckeditor",
@@ -19,17 +15,10 @@
     "lodash-es": "^4.17.15"
   },
   "devDependencies": {
-<<<<<<< HEAD
-    "@ckeditor/ckeditor5-build-classic": "38.2.0-alpha.0",
-    "@ckeditor/ckeditor5-editor-classic": "38.2.0-alpha.0",
-    "@ckeditor/ckeditor5-core": "38.2.0-alpha.0",
-    "@ckeditor/ckeditor5-engine": "38.2.0-alpha.0",
-=======
-    "@ckeditor/ckeditor5-build-classic": "38.1.1",
-    "@ckeditor/ckeditor5-editor-classic": "38.1.1",
-    "@ckeditor/ckeditor5-core": "38.1.1",
-    "@ckeditor/ckeditor5-engine": "38.1.1",
->>>>>>> d3613902
+    "@ckeditor/ckeditor5-build-classic": "0.0.0-nightly-20230712.1",
+    "@ckeditor/ckeditor5-editor-classic": "0.0.0-nightly-20230712.1",
+    "@ckeditor/ckeditor5-core": "0.0.0-nightly-20230712.1",
+    "@ckeditor/ckeditor5-engine": "0.0.0-nightly-20230712.1",
     "@types/lodash-es": "^4.17.6",
     "typescript": "^4.8.4"
   },
