--- conflicted
+++ resolved
@@ -15,20 +15,6 @@
     "ckeditor5": "^34.0.0"
   },
   "devDependencies": {
-<<<<<<< HEAD
-    "@ckeditor/ckeditor5-basic-styles": "^33.0.0",
-    "@ckeditor/ckeditor5-core": "^33.0.0",
-    "@ckeditor/ckeditor5-dev-utils": "^30.0.0",
-    "@ckeditor/ckeditor5-clipboard": "^33.0.0",
-    "@ckeditor/ckeditor5-editor-classic": "^33.0.0",
-    "@ckeditor/ckeditor5-engine": "^33.0.0",
-    "@ckeditor/ckeditor5-media-embed": "^33.0.0",
-    "@ckeditor/ckeditor5-paragraph": "^33.0.0",
-    "@ckeditor/ckeditor5-table": "^33.0.0",
-    "@ckeditor/ckeditor5-ui": "^33.0.0",
-    "@ckeditor/ckeditor5-theme-lark": "^33.0.0",
-    "@ckeditor/ckeditor5-widget": "^33.0.0",
-=======
     "@ckeditor/ckeditor5-basic-styles": "^34.0.0",
     "@ckeditor/ckeditor5-core": "^34.0.0",
     "@ckeditor/ckeditor5-dev-utils": "^30.0.0",
@@ -41,7 +27,6 @@
     "@ckeditor/ckeditor5-ui": "^34.0.0",
     "@ckeditor/ckeditor5-theme-lark": "^34.0.0",
     "@ckeditor/ckeditor5-widget": "^34.0.0",
->>>>>>> 37433d10
     "lodash-es": "^4.17.15",
     "sanitize-html": "^2.1.0",
     "webpack": "^5.58.1",
