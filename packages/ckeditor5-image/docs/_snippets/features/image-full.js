/**
 * @license Copyright (c) 2003-2023, CKSource Holding sp. z o.o. All rights reserved.
 * For licensing, see LICENSE.md or https://ckeditor.com/legal/ckeditor-oss-license
 */

/* globals ClassicEditor, console, window, document */

import { CS_CONFIG } from '@ckeditor/ckeditor5-cloud-services/tests/_utils/cloud-services-config.js';

ClassicEditor
	.create( document.querySelector( '#snippet-image-full' ), {
		toolbar: {
			items: [
				'undo', 'redo',
				'|', 'heading',
				'|', 'bold', 'italic',
<<<<<<< HEAD
				'|', 'link', 'insertImage', 'insertTable', 'mediaEmbed',
=======
				'|', 'link', 'uploadImage', 'ckbox', 'ckboxImageEdit', 'insertTable', 'mediaEmbed',
>>>>>>> 703eb3bf
				'|', 'bulletedList', 'numberedList', 'outdent', 'indent'
			]
		},
		ui: {
			viewportOffset: {
				top: window.getViewportTopOffsetConfig()
			}
		},
		image: {
			toolbar: [
				'toggleImageCaption',
				'imageTextAlternative',
				'|',
				'imageStyle:inline',
				'imageStyle:block',
				'imageStyle:side',
				'|',
				'resizeImage:100',
				'resizeImage:200',
				'resizeImage:original',
				'|',
				'ckboxImageEdit'
			],
			resizeOptions: [
				{
					name: 'resizeImage:original',
					value: null,
					icon: 'original'
				},
				{
					name: 'resizeImage:100',
					value: '100',
					icon: 'medium'
				},
				{
					name: 'resizeImage:200',
					value: '200',
					icon: 'large'
				}
			],
			resizeUnit: 'px'
		},
		table: {
			contentToolbar: [
				'tableColumn',
				'tableRow',
				'mergeTableCells'
			]
		},
		cloudServices: CS_CONFIG
	} )
	.then( editor => {
		window.editor = editor;

		window.attachTourBalloon( {
			target: window.findToolbarItem( editor.ui.view.toolbar, item => item.buttonView && item.buttonView.label === 'Insert image' ),
			text: 'Click here to insert an image.',
			tippyOptions: {
				placement: 'top'
			},
			editor
		} );
	} )
	.catch( err => {
		console.error( err );
	} );<|MERGE_RESOLUTION|>--- conflicted
+++ resolved
@@ -14,11 +14,7 @@
 				'undo', 'redo',
 				'|', 'heading',
 				'|', 'bold', 'italic',
-<<<<<<< HEAD
-				'|', 'link', 'insertImage', 'insertTable', 'mediaEmbed',
-=======
 				'|', 'link', 'uploadImage', 'ckbox', 'ckboxImageEdit', 'insertTable', 'mediaEmbed',
->>>>>>> 703eb3bf
 				'|', 'bulletedList', 'numberedList', 'outdent', 'indent'
 			]
 		},
