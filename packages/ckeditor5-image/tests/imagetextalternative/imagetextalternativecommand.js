/**
 * @license Copyright (c) 2003-2021, CKSource - Frederico Knabben. All rights reserved.
 * For licensing, see LICENSE.md or https://ckeditor.com/legal/ckeditor-oss-license
 */

import ModelTestEditor from '@ckeditor/ckeditor5-core/tests/_utils/modeltesteditor';
import ImageTextAlternativeCommand from '../../src/imagetextalternative/imagetextalternativecommand';
import { setData, getData } from '@ckeditor/ckeditor5-engine/src/dev-utils/model';
import ImageTextAlternativeEditing from '../../src/imagetextalternative/imagetextalternativeediting';

describe( 'ImageTextAlternativeCommand', () => {
	let model, command;

	beforeEach( () => {
		return ModelTestEditor.create( {
			plugins: [ ImageTextAlternativeEditing ]
		} ).then( newEditor => {
			model = newEditor.model;
			command = new ImageTextAlternativeCommand( newEditor );

			model.schema.register( 'p', { inheritAllFrom: '$block' } );

			model.schema.register( 'image', {
				allowWhere: '$block',
				isObject: true,
				isBlock: true,
				alllowAttributes: [ 'alt', 'src' ]
			} );

<<<<<<< HEAD
			model.schema.register( 'imageInline', {
				allowWhere: '$text',
				isObject: true,
				isInline: true,
				allowAttributes: [ 'alt', 'src', 'srcset' ]
=======
				model.schema.register( 'imageInline', {
					allowWhere: '$text',
					isObject: true,
					isInline: true,
					allowAttributes: [ 'alt', 'src', 'srcset' ]
				} );

				model.schema.register( 'caption', {
					allowContentOf: '$block',
					allowIn: 'image',
					isLimit: true
				} );
>>>>>>> b6bb0c83
			} );
		} );
	} );

	it( 'should have false value if no image is selected', () => {
		setData( model, '[]<p></p>' );

		expect( command.value ).to.be.false;
	} );

	it( 'should be disabled if not on image element', () => {
		setData( model, '[]<p></p>' );

		expect( command.isEnabled ).to.be.false;
	} );

	describe( 'the #isEnabled property', () => {
		describe( 'when a block image is selected', () => {
			it( 'should be true if an image element has no alt attribute', () => {
				setData( model, '[<image src="image.png"></image>]' );

				expect( command.isEnabled ).to.be.true;
			} );
		} );

		describe( 'when an inline image is selected', () => {
			it( 'should be true if an inline image has no alt attribute', () => {
				setData( model, '<p>[<imageInline src="image.png"></imageInline>]</p>' );

				expect( command.isEnabled ).to.be.true;
			} );
		} );

		describe( 'when the selection is in a block image caption', () => {
			it( 'should be true if an inline image has no alt attribute', () => {
				setData( model, '<image src="image.png"><caption>Foo[]</caption></image>' );

				expect( command.isEnabled ).to.be.true;
			} );
		} );
	} );

	describe( 'the #value property', () => {
		describe( 'when a block image is selected', () => {
			it( 'should be false if an image has no alt attribute', () => {
				setData( model, '[<image src="image.png"></image>]' );

				expect( command.value ).to.be.false;
			} );

			it( 'should have a proper value if an image has the alt attribute', () => {
				setData( model, '[<image src="image.png" alt="foo bar baz"></image>]' );

				expect( command.value ).to.equal( 'foo bar baz' );
			} );
		} );

		describe( 'when an inline image is selected', () => {
			it( 'should be false if an inline image has no alt attribute', () => {
				setData( model, '<p>[<imageInline src="image.png"></imageInline>]</p>' );

				expect( command.value ).to.be.false;
			} );

			it( 'should have a proper value if an inline image the alt attribute', () => {
				setData( model, '<p>[<imageInline src="image.png" alt="foo bar baz"></imageInline>]</p>' );

				expect( command.value ).to.equal( 'foo bar baz' );
			} );
		} );

		describe( 'when the selection is in a a block image caption', () => {
			it( 'should be false if an image has no alt attribute', () => {
				setData( model, '<image src="image.png"><caption>F[oo]</caption></image>' );

				expect( command.value ).to.be.false;
			} );

			it( 'should have a proper value if an image has the alt attribute', () => {
				setData( model, '<image src="image.png" alt="foo bar baz"><caption>[Foo]</caption></image>' );

				expect( command.value ).to.equal( 'foo bar baz' );
			} );
		} );
	} );

	describe( 'execution', () => {
		describe( 'when a block image is selected', () => {
			it( 'should set the proper alt attribute value if the image does not have one', () => {
				setData( model, '[<image src="image.png"></image>]' );

				command.execute( { newValue: 'fiz buz' } );

				expect( getData( model ) ).to.equal( '[<image alt="fiz buz" src="image.png"></image>]' );
			} );

			it( 'should change the alt attribute if the image already has one', () => {
				setData( model, '[<image alt="foo bar" src="image.png"></image>]' );

				command.execute( { newValue: 'fiz buz' } );

				expect( getData( model ) ).to.equal( '[<image alt="fiz buz" src="image.png"></image>]' );
			} );

			it( 'should use parent batch', () => {
				setData( model, '[<image src="image.png"></image>]' );

				model.change( writer => {
					expect( writer.batch.operations ).to.length( 0 );

					command.execute( { newValue: 'foo bar' } );

					expect( writer.batch.operations ).to.length.above( 0 );
				} );
			} );
		} );

		describe( 'when an inline image is selected', () => {
			it( 'should set the proper alt attribute value if the image does not have one', () => {
				setData( model, '<p>[<imageInline src="image.png"></imageInline>]</p>' );

				command.execute( { newValue: 'fiz buz' } );

				expect( getData( model ) ).to.equal( '<p>[<imageInline alt="fiz buz" src="image.png"></imageInline>]</p>' );
			} );

			it( 'should change the alt attribute if the image already has one', () => {
				setData( model, '<p>[<imageInline alt="foo bar" src="image.png"></imageInline>]</p>' );

				command.execute( { newValue: 'fiz buz' } );

				expect( getData( model ) ).to.equal( '<p>[<imageInline alt="fiz buz" src="image.png"></imageInline>]</p>' );
			} );

			it( 'should use parent batch', () => {
				setData( model, '<p>[<imageInline src="image.png"></imageInline>]</p>' );

				model.change( writer => {
					expect( writer.batch.operations ).to.length( 0 );

					command.execute( { newValue: 'foo bar' } );

					expect( writer.batch.operations ).to.length.above( 0 );
				} );
			} );
		} );

		describe( 'when the selection is in a block image caption', () => {
			it( 'should set the proper alt attribute value if the image does not have one', () => {
				setData( model, '<image src="image.png"><caption>[]Foo</caption></image>' );

				command.execute( { newValue: 'fiz buz' } );

				expect( getData( model ) ).to.equal( '<image alt="fiz buz" src="image.png"><caption>[]Foo</caption></image>' );
			} );

			it( 'should change the alt attribute if the image already has one', () => {
				setData( model, '<image alt="foo bar" src="image.png"><caption>[]Foo</caption></image>' );

				command.execute( { newValue: 'fiz buz' } );

				expect( getData( model ) ).to.equal( '<image alt="fiz buz" src="image.png"><caption>[]Foo</caption></image>' );
			} );
		} );
	} );
} );<|MERGE_RESOLUTION|>--- conflicted
+++ resolved
@@ -9,46 +9,40 @@
 import ImageTextAlternativeEditing from '../../src/imagetextalternative/imagetextalternativeediting';
 
 describe( 'ImageTextAlternativeCommand', () => {
-	let model, command;
-
-	beforeEach( () => {
-		return ModelTestEditor.create( {
+	let editor, model, command;
+
+	beforeEach( async () => {
+		editor = await ModelTestEditor.create( {
 			plugins: [ ImageTextAlternativeEditing ]
-		} ).then( newEditor => {
-			model = newEditor.model;
-			command = new ImageTextAlternativeCommand( newEditor );
-
-			model.schema.register( 'p', { inheritAllFrom: '$block' } );
-
-			model.schema.register( 'image', {
-				allowWhere: '$block',
-				isObject: true,
-				isBlock: true,
-				alllowAttributes: [ 'alt', 'src' ]
-			} );
-
-<<<<<<< HEAD
-			model.schema.register( 'imageInline', {
-				allowWhere: '$text',
-				isObject: true,
-				isInline: true,
-				allowAttributes: [ 'alt', 'src', 'srcset' ]
-=======
-				model.schema.register( 'imageInline', {
-					allowWhere: '$text',
-					isObject: true,
-					isInline: true,
-					allowAttributes: [ 'alt', 'src', 'srcset' ]
-				} );
-
-				model.schema.register( 'caption', {
-					allowContentOf: '$block',
-					allowIn: 'image',
-					isLimit: true
-				} );
->>>>>>> b6bb0c83
-			} );
-		} );
+		} );
+		model = editor.model;
+		command = new ImageTextAlternativeCommand( editor );
+
+		model.schema.register( 'p', { inheritAllFrom: '$block' } );
+
+		model.schema.register( 'image', {
+			allowWhere: '$block',
+			isObject: true,
+			isBlock: true,
+			alllowAttributes: [ 'alt', 'src' ]
+		} );
+
+		model.schema.register( 'imageInline', {
+			allowWhere: '$text',
+			isObject: true,
+			isInline: true,
+			allowAttributes: [ 'alt', 'src', 'srcset' ]
+		} );
+
+		model.schema.register( 'caption', {
+			allowContentOf: '$block',
+			allowIn: 'image',
+			isLimit: true
+		} );
+	} );
+
+	afterEach( async () => {
+		return editor.destroy();
 	} );
 
 	it( 'should have false value if no image is selected', () => {
