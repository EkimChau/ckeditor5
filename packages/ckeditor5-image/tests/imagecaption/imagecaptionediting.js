/**
 * @license Copyright (c) 2003-2021, CKSource - Frederico Knabben. All rights reserved.
 * For licensing, see LICENSE.md or https://ckeditor.com/legal/ckeditor-oss-license
 */

import VirtualTestEditor from '@ckeditor/ckeditor5-core/tests/_utils/virtualtesteditor';
<<<<<<< HEAD

import ImageCaptionEditing from '../../src/imagecaption/imagecaptionediting';
import ImageBlockEditing from '../../src/image/imageblockediting';
=======
>>>>>>> 0fc2efdd
import UndoEditing from '@ckeditor/ckeditor5-undo/src/undoediting';
import Paragraph from '@ckeditor/ckeditor5-paragraph/src/paragraph';

import ImageCaptionEditing from '../../src/imagecaption/imagecaptionediting';
import ImageBlockEditing from '../../src/image/imageblockediting';
import ImageInlineEditing from '../../src/image/imageinlineediting';
import ToggleImageCaptionCommand from '../../src/imagecaption/toggleimagecaptioncommand';

import { getData as getModelData, setData as setModelData } from '@ckeditor/ckeditor5-engine/src/dev-utils/model';
import { getData as getViewData } from '@ckeditor/ckeditor5-engine/src/dev-utils/view';
import testUtils from '@ckeditor/ckeditor5-core/tests/_utils/utils';

describe( 'ImageCaptionEditing', () => {
	let editor, model, doc, view;

	testUtils.createSinonSandbox();

<<<<<<< HEAD
	beforeEach( () => {
		return VirtualTestEditor
			.create( {
				plugins: [ ImageCaptionEditing, ImageBlockEditing, UndoEditing, Paragraph ]
			} )
			.then( newEditor => {
				editor = newEditor;
				model = editor.model;
				doc = model.document;
				view = editor.editing.view;
				model.schema.register( 'widget' );
				model.schema.extend( 'widget', { allowIn: '$root' } );
				model.schema.extend( 'caption', { allowIn: 'widget' } );
				model.schema.extend( '$text', { allowIn: 'widget' } );

				editor.conversion.elementToElement( {
					model: 'widget',
					view: 'widget'
				} );
			} );
=======
	beforeEach( async () => {
		editor = await VirtualTestEditor.create( {
			plugins: [
				ImageBlockEditing,
				ImageInlineEditing,
				ImageCaptionEditing,
				UndoEditing,
				Paragraph
			]
		} );

		model = editor.model;
		doc = model.document;
		view = editor.editing.view;
		model.schema.register( 'widget' );
		model.schema.extend( 'widget', { allowIn: '$root' } );
		model.schema.extend( 'caption', { allowIn: 'widget' } );
		model.schema.extend( '$text', { allowIn: 'widget' } );

		editor.conversion.elementToElement( {
			model: 'widget',
			view: 'widget'
		} );
	} );

	afterEach( async () => {
		return editor.destroy();
>>>>>>> 0fc2efdd
	} );

	it( 'should have pluginName', () => {
		expect( ImageCaptionEditing.pluginName ).to.equal( 'ImageCaptionEditing' );
	} );

	it( 'should be loaded', () => {
		expect( editor.plugins.get( ImageCaptionEditing ) ).to.be.instanceOf( ImageCaptionEditing );
	} );

	describe( 'schema', () => {
		it( 'should set proper schema rules for caption', () => {
			expect( model.schema.checkChild( [ '$root', 'image' ], 'caption' ) ).to.be.true;
			expect( model.schema.checkChild( [ '$root', 'image', 'caption' ], '$text' ) ).to.be.true;
			expect( model.schema.isLimit( 'caption' ) ).to.be.true;

			expect( model.schema.checkChild( [ '$root', 'image', 'caption' ], 'caption' ) ).to.be.false;

			model.schema.extend( '$block', { allowAttributes: 'aligmnent' } );
			expect( model.schema.checkAttribute( [ '$root', 'image', 'caption' ], 'alignment' ) ).to.be.false;
		} );

		it( 'should set proper schema rules for image and imageInline', () => {
			expect( model.schema.checkAttribute( [ '$root', 'image' ], 'caption' ) ).to.be.true;
			expect( model.schema.checkAttribute( [ '$root', 'imageInline' ], 'caption' ) ).to.be.true;
		} );

		it( 'should not set rules for image when ImageBlockEditing is not loaded', async () => {
			const editor = await VirtualTestEditor.create( {
				plugins: [ ImageInlineEditing, ImageCaptionEditing ]
			} );

			expect( editor.model.schema.checkAttribute( [ '$root', 'image' ], 'caption' ) ).to.be.false;

			return editor.destroy();
		} );

		it( 'should not set rules for imageInline when ImageInlineEditing is not loaded', async () => {
			const editor = await VirtualTestEditor.create( {
				plugins: [ ImageBlockEditing, ImageCaptionEditing ]
			} );

			expect( editor.model.schema.checkAttribute( [ '$root', 'imageInline' ], 'caption' ) ).to.be.false;

			return editor.destroy();
		} );
	} );

	describe( 'command', () => {
		it( 'should register the toggleImageCaption command', () => {
			const command = editor.commands.get( 'toggleImageCaption' );

			expect( command ).to.be.instanceOf( ToggleImageCaptionCommand );
		} );
	} );

	describe( 'data pipeline', () => {
		describe( 'view to model (upcast)', () => {
			it( 'should convert figcaption inside image figure', () => {
				editor.setData( '<figure class="image"><img src="/assets/sample.png" /><figcaption>foo bar</figcaption></figure>' );

				expect( getModelData( model, { withoutSelection: true } ) )
					.to.equal( '<image src="/assets/sample.png"><caption>foo bar</caption></image>' );
			} );

			it( 'should not add an empty caption if there is no figcaption', () => {
				editor.setData( '<figure class="image"><img src="/assets/sample.png" /></figure>' );

				expect( getModelData( model, { withoutSelection: true } ) )
					.to.equal( '<image src="/assets/sample.png"></image>' );
			} );

			it( 'should not convert figcaption inside other elements than image', () => {
				editor.setData( '<widget><figcaption>foobar</figcaption></widget>' );

				expect( getModelData( model, { withoutSelection: true } ) )
					.to.equal( '<widget>foobar</widget>' );
			} );
		} );

		describe( 'model to view (downcast)', () => {
			it( 'should convert caption element to figcaption', () => {
				setModelData( model, '<image src="img.png"><caption>Foo bar baz.</caption></image>' );

				expect( editor.getData() ).to.equal(
					'<figure class="image"><img src="img.png"><figcaption>Foo bar baz.</figcaption></figure>'
				);
			} );

			it( 'should not convert caption to figcaption if it\'s empty', () => {
				setModelData( model, '<image src="img.png"><caption></caption></image>' );

				expect( editor.getData() ).to.equal( '<figure class="image"><img src="img.png"><figcaption>&nbsp;</figcaption></figure>' );
			} );

			it( 'should not convert caption from other elements', () => {
				setModelData( model, '<widget>foo bar<caption></caption></widget>' );

				expect( editor.getData() ).to.equal( '<widget>foo bar</widget>' );
			} );
		} );
	} );

	describe( 'editing pipeline', () => {
		describe( 'model to view', () => {
			it( 'should convert caption element to figcaption contenteditable', () => {
				setModelData( model, '<image src="img.png"><caption>Foo bar baz.</caption></image>' );

				expect( getViewData( view, { withoutSelection: true } ) ).to.equal(
					'<figure class="ck-widget image" contenteditable="false">' +
						'<img src="img.png"></img>' +
						'<figcaption class="ck-editor__editable ck-editor__nested-editable" ' +
							'contenteditable="true" data-placeholder="Enter image caption">' +
							'Foo bar baz.' +
						'</figcaption>' +
					'</figure>'
				);
			} );

			it( 'should not convert caption from other elements', () => {
				setModelData( model, '<widget>foo bar<caption></caption></widget>' );
				expect( getViewData( view, { withoutSelection: true } ) ).to.equal( '<widget>foo bar</widget>' );
			} );

			it( 'should not convert when element is already consumed', () => {
				editor.editing.downcastDispatcher.on(
					'insert:caption',
					( evt, data, conversionApi ) => {
						conversionApi.consumable.consume( data.item, 'insert' );

						const imageFigure = conversionApi.mapper.toViewElement( data.range.start.parent );
						const viewElement = conversionApi.writer.createAttributeElement( 'span' );

						const viewPosition = conversionApi.writer.createPositionAt( imageFigure, 'end' );
						conversionApi.mapper.bindElements( data.item, viewElement );
						conversionApi.writer.insert( viewPosition, viewElement );
					},
					{ priority: 'high' }
				);

				setModelData( model, '<image src="img.png"><caption>Foo bar baz.</caption></image>' );

				expect( getViewData( view, { withoutSelection: true } ) ).to.equal(
					'<figure class="ck-widget image" contenteditable="false"><img src="img.png"></img><span></span>Foo bar baz.</figure>'
				);
			} );

			it( 'should show caption when something is inserted inside', () => {
				setModelData( model, '<paragraph>foo</paragraph><image src="img.png"><caption></caption></image>' );

				const image = doc.getRoot().getChild( 1 );
				const caption = image.getChild( 0 );

				model.change( writer => {
					writer.insertText( 'foo bar', caption );
				} );

				expect( getViewData( view ) ).to.equal(
					'<p>{}foo</p>' +
					'<figure class="ck-widget image" contenteditable="false">' +
						'<img src="img.png"></img>' +
						'<figcaption class="ck-editor__editable ck-editor__nested-editable" ' +
							'contenteditable="true" data-placeholder="Enter image caption">' +
							'foo bar' +
						'</figcaption>' +
					'</figure>'
				);
			} );

			it( 'should not hide when everything is removed from caption', () => {
				setModelData( model, '<paragraph>foo</paragraph><image src="img.png"><caption>foo bar baz</caption></image>' );

				const image = doc.getRoot().getChild( 1 );
				const caption = image.getChild( 0 );

				model.change( writer => {
					writer.remove( writer.createRangeIn( caption ) );
				} );

				expect( getViewData( view ) ).to.equal(
					'<p>{}foo</p>' +
					'<figure class="ck-widget image" contenteditable="false">' +
						'<img src="img.png"></img>' +
						'<figcaption class="ck-editor__editable ck-editor__nested-editable ck-placeholder" ' +
							'contenteditable="true" data-placeholder="Enter image caption">' +
						'</figcaption>' +
					'</figure>'
				);
			} );

			it( 'should show when not everything is removed from caption', () => {
				setModelData( model, '<paragraph>foo</paragraph><image src="img.png"><caption>foo bar baz</caption></image>' );

				const image = doc.getRoot().getChild( 1 );
				const caption = image.getChild( 0 );

				model.change( writer => {
					writer.remove( writer.createRange( writer.createPositionAt( caption, 0 ), writer.createPositionAt( caption, 8 ) ) );
				} );

				expect( getViewData( view ) ).to.equal(
					'<p>{}foo</p>' +
					'<figure class="ck-widget image" contenteditable="false">' +
						'<img src="img.png"></img>' +
						'<figcaption class="ck-editor__editable ck-editor__nested-editable" ' +
							'contenteditable="true" data-placeholder="Enter image caption">baz</figcaption>' +
					'</figure>'
				);
			} );
		} );
	} );

	describe( 'inserting image to the document', () => {
		it( 'should not add a caption element if image does not have it', () => {
			model.change( writer => {
				writer.insertElement( 'image', { src: '', alt: '' }, doc.getRoot() );
			} );

			expect( getModelData( model ) ).to.equal(
				'[<image alt="" src=""></image>]<paragraph></paragraph>'
			);

			expect( getViewData( view ) ).to.equal(
				'[<figure class="ck-widget image" contenteditable="false">' +
					'<img alt="" src=""></img>' +
				'</figure>]' +
				'<p></p>'
			);
		} );

		it( 'should not add a caption element if an image does not have it (image is nested in inserted element)', () => {
			model.change( writer => {
				model.schema.register( 'table', { allowWhere: '$block', isLimit: true, isObject: true, isBlock: true } );
				model.schema.register( 'tableRow', { allowIn: 'table', isLimit: true } );
				model.schema.register( 'tableCell', { allowIn: 'tableRow', isLimit: true, isSelectable: true } );
				model.schema.extend( '$block', { allowIn: 'tableCell' } );
				editor.conversion.for( 'downcast' ).elementToElement( { model: 'table', view: 'table' } );
				editor.conversion.for( 'downcast' ).elementToElement( { model: 'tableRow', view: 'tr' } );
				editor.conversion.for( 'downcast' ).elementToElement( { model: 'tableCell', view: 'td' } );

				const table = writer.createElement( 'table' );
				const tableRow = writer.createElement( 'tableRow' );
				const tableCell1 = writer.createElement( 'tableCell' );
				const tableCell2 = writer.createElement( 'tableCell' );
				const image1 = writer.createElement( 'image', { src: '', alt: '' } );
				const image2 = writer.createElement( 'image', { src: '', alt: '' } );

				writer.insert( tableRow, table );
				writer.insert( tableCell1, tableRow );
				writer.insert( tableCell2, tableRow );
				writer.insert( image1, tableCell1 );
				writer.insert( image2, tableCell2 );
				writer.insert( table, doc.getRoot() );
			} );

			expect( getModelData( model ) ).to.equal(
				'[<table>' +
					'<tableRow>' +
						'<tableCell><image alt="" src=""></image></tableCell>' +
						'<tableCell><image alt="" src=""></image></tableCell>' +
					'</tableRow>' +
				'</table>]' +
				'<paragraph></paragraph>'
			);

			expect( getViewData( view ) ).to.equal(
				'[<table>' +
					'<tr>' +
						'<td>' +
							'<figure class="ck-widget image" contenteditable="false">' +
								'<img alt="" src=""></img>' +
							'</figure>' +
						'</td>' +
						'<td>' +
							'<figure class="ck-widget image" contenteditable="false">' +
								'<img alt="" src=""></img>' +
							'</figure>' +
						'</td>' +
					'</tr>' +
				'</table>]' +
				'<p></p>'
			);
		} );

		it( 'should not add caption element if image already have it', () => {
			model.change( writer => {
				const caption = writer.createElement( 'caption' );
				const image = writer.createElement( 'image', { src: '', alt: '' } );

				writer.insertText( 'foo bar', caption );
				writer.insert( caption, image );
				writer.insert( image, doc.getRoot() );
			} );

			expect( getModelData( model ) ).to.equal(
				'[<image alt="" src=""><caption>foo bar</caption></image>]<paragraph></paragraph>'
			);

			expect( getViewData( view ) ).to.equal(
				'[<figure class="ck-widget image" contenteditable="false">' +
					'<img alt="" src=""></img>' +
					'<figcaption class="ck-editor__editable ck-editor__nested-editable" ' +
						'contenteditable="true" data-placeholder="Enter image caption">' +
						'foo bar' +
					'</figcaption>' +
				'</figure>]' +
				'<p></p>'
			);
		} );

		it( 'should not add caption element twice', () => {
			model.change( writer => {
				const image = writer.createElement( 'image', { src: '', alt: '' } );
				const caption = writer.createElement( 'caption' );

				// Since we are adding an empty image, this should trigger caption fixer.
				writer.insert( image, doc.getRoot() );

				// Add caption just after the image is inserted, in same batch.
				writer.insert( caption, image );
			} );

			// Check whether caption fixer added redundant caption.
			expect( getModelData( model ) ).to.equal(
				'[<image alt="" src=""><caption></caption></image>]<paragraph></paragraph>'
			);

			expect( getViewData( view ) ).to.equal(
				'[<figure class="ck-widget image" contenteditable="false">' +
					'<img alt="" src=""></img>' +
					'<figcaption class="ck-editor__editable ck-editor__nested-editable ck-placeholder" ' +
						'contenteditable="true" data-placeholder="Enter image caption"></figcaption>' +
				'</figure>]' +
				'<p></p>'
			);
		} );

		it( 'should do nothing for other changes than insert', () => {
			setModelData( model, '<image src=""><caption>foo bar</caption></image>' );

			const image = doc.getRoot().getChild( 0 );

			model.change( writer => {
				writer.setAttribute( 'alt', 'alt text', image );
			} );

			expect( getModelData( model, { withoutSelection: true } ) ).to.equal(
				'<image alt="alt text" src=""><caption>foo bar</caption></image>'
			);
		} );

		it( 'should do nothing on $text insert', () => {
			setModelData( model, '<image src=""><caption>foo bar</caption></image><paragraph>[]</paragraph>' );

			const paragraph = doc.getRoot().getChild( 1 );

			// Simulate typing behavior - second input will generate input change without entry.item in change entry.
			const batch = model.createBatch();

			model.enqueueChange( batch, writer => {
				writer.insertText( 'f', paragraph, 0 );
			} );

			model.enqueueChange( batch, writer => {
				writer.insertText( 'oo', paragraph, 1 );
			} );

			expect( getModelData( model, { withoutSelection: true } ) ).to.equal(
				'<image src=""><caption>foo bar</caption></image><paragraph>foo</paragraph>'
			);
		} );
	} );

	describe( 'editing view', () => {
		it( 'image should have empty figcaption element when is selected', () => {
			setModelData( model, '<paragraph>foo</paragraph>[<image src=""><caption></caption></image>]' );

			expect( getViewData( view ) ).to.equal(
				'<p>foo</p>' +
				'[<figure class="ck-widget image" contenteditable="false">' +
					'<img src=""></img>' +
					'<figcaption class="ck-editor__editable ck-editor__nested-editable ck-placeholder" ' +
						'contenteditable="true" data-placeholder="Enter image caption">' +
					'</figcaption>' +
				'</figure>]'
			);
		} );

		it( 'image should have empty figcaption element when not selected', () => {
			setModelData( model, '<paragraph>[]foo</paragraph><image src=""><caption></caption></image>' );

			expect( getViewData( view ) ).to.equal(
				'<p>{}foo</p>' +
				'<figure class="ck-widget image" contenteditable="false">' +
					'<img src=""></img>' +
					'<figcaption class="ck-editor__editable ck-editor__nested-editable ck-placeholder" ' +
						'contenteditable="true" data-placeholder="Enter image caption">' +
					'</figcaption>' +
				'</figure>'
			);
		} );

		it( 'should keep the placeholder visible when the figcaption is focused', () => {
			setModelData( model, '<paragraph>foo</paragraph>[<image src=""></image>]' );

			editor.execute( 'toggleImageCaption' );

			expect( getViewData( view ) ).to.equal(
				'<p>foo</p>' +
				'[<figure class="ck-widget image" contenteditable="false">' +
					'<img src=""></img>' +
					'<figcaption class="ck-editor__editable ck-editor__nested-editable ck-placeholder" ' +
						'contenteditable="true" data-placeholder="Enter image caption">' +
					'</figcaption>' +
				'</figure>]'
			);

			const caption = doc.getRoot().getNodeByPath( [ 1, 0 ] );

			editor.editing.view.document.isFocused = true;
			editor.focus();

			model.change( writer => {
				writer.setSelection( writer.createRangeIn( caption ) );
			} );

			expect( getViewData( view ) ).to.equal(
				'<p>foo</p>' +
				'<figure class="ck-widget image" contenteditable="false">' +
					'<img src=""></img>' +
					'<figcaption ' +
						'class="ck-editor__editable ck-editor__nested-editable ck-editor__nested-editable_focused ck-placeholder" ' +
						'contenteditable="true" data-placeholder="Enter image caption">[]' +
					'</figcaption>' +
				'</figure>'
			);
		} );

		it( 'should not add additional figcaption if one is already present', () => {
			setModelData( model, '<paragraph>foo</paragraph>[<image src=""><caption>foo bar</caption></image>]' );

			expect( getViewData( view ) ).to.equal(
				'<p>foo</p>' +
				'[<figure class="ck-widget image" contenteditable="false">' +
					'<img src=""></img>' +
					'<figcaption class="ck-editor__editable ck-editor__nested-editable" ' +
						'contenteditable="true" data-placeholder="Enter image caption">foo bar</figcaption>' +
				'</figure>]'
			);
		} );

		it( 'should not alter the figcaption when the caption is empty and the image is no longer selected', () => {
			setModelData( model, '<paragraph>foo</paragraph>[<image src=""><caption></caption></image>]' );

			model.change( writer => {
				writer.setSelection( null );
			} );

			expect( getViewData( view ) ).to.equal(
				'<p>{}foo</p>' +
				'<figure class="ck-widget image" contenteditable="false">' +
					'<img src=""></img>' +
					'<figcaption class="ck-editor__editable ck-editor__nested-editable ck-placeholder" ' +
						'contenteditable="true" data-placeholder="Enter image caption">' +
					'</figcaption>' +
				'</figure>'
			);
		} );

		it( 'should not remove figcaption when selection is inside it even when it is empty', () => {
			setModelData( model, '<image src=""><caption>[foo bar]</caption></image>' );

			model.change( writer => {
				writer.remove( doc.selection.getFirstRange() );
			} );

			expect( getViewData( view ) ).to.equal(
				'<figure class="ck-widget image" contenteditable="false">' +
					'<img src=""></img>' +
					'<figcaption class="ck-editor__editable ck-editor__nested-editable ck-placeholder" ' +
						'contenteditable="true" data-placeholder="Enter image caption">' +
						'[]' +
					'</figcaption>' +
				'</figure>'
			);
		} );

		it( 'should not remove figcaption when selection is moved from it to its image', () => {
			setModelData( model, '<image src=""><caption>[foo bar]</caption></image>' );
			const image = doc.getRoot().getChild( 0 );

			model.change( writer => {
				writer.remove( doc.selection.getFirstRange() );
				writer.setSelection( writer.createRangeOn( image ) );
			} );

			expect( getViewData( view ) ).to.equal(
				'[<figure class="ck-widget image" contenteditable="false">' +
					'<img src=""></img>' +
					'<figcaption class="ck-editor__editable ck-editor__nested-editable ck-placeholder" ' +
						'contenteditable="true" data-placeholder="Enter image caption"></figcaption>' +
				'</figure>]'
			);
		} );

		it( 'should not remove figcaption when selection is moved from it to other image', () => {
			setModelData( model, '<image src=""><caption>[foo bar]</caption></image><image src=""><caption></caption></image>' );
			const image = doc.getRoot().getChild( 1 );

			model.change( writer => {
				writer.setSelection( writer.createRangeOn( image ) );
			} );

			expect( getViewData( view ) ).to.equal(
				'<figure class="ck-widget image" contenteditable="false">' +
					'<img src=""></img>' +
					'<figcaption class="ck-editor__editable ck-editor__nested-editable" ' +
						'contenteditable="true" data-placeholder="Enter image caption">foo bar</figcaption>' +
				'</figure>' +
				'[<figure class="ck-widget image" contenteditable="false">' +
					'<img src=""></img>' +
					'<figcaption class="ck-editor__editable ck-editor__nested-editable ck-placeholder" ' +
						'contenteditable="true" data-placeholder="Enter image caption"></figcaption>' +
				'</figure>]'
			);
		} );

		it( 'should show empty figcaption when image is selected but editor is in the readOnly mode', () => {
			editor.isReadOnly = true;

			setModelData( model, '[<image src="img.png"><caption></caption></image>]' );

			expect( getViewData( view ) ).to.equal(
				'[<figure class="ck-widget image" contenteditable="false">' +
					'<img src="img.png"></img>' +
					'<figcaption class="ck-editor__editable ck-editor__nested-editable ck-placeholder" ' +
						'contenteditable="false" data-placeholder="Enter image caption"></figcaption>' +
				'</figure>]'
			);
		} );

		describe( 'undo/redo integration', () => {
			it( 'should create view element after redo', () => {
				setModelData( model, '<paragraph>foo</paragraph><image src=""><caption>[foo bar baz]</caption></image>' );

				const modelRoot = doc.getRoot();
				const modelImage = modelRoot.getChild( 1 );
				const modelCaption = modelImage.getChild( 0 );

				// Remove text and selection from caption.
				model.change( writer => {
					writer.remove( writer.createRangeIn( modelCaption ) );
					writer.setSelection( null );
				} );

				// Check if there is no figcaption in the view.
				expect( getViewData( view ) ).to.equal(
					'<p>{}foo</p>' +
					'<figure class="ck-widget image" contenteditable="false">' +
						'<img src=""></img>' +
						'<figcaption class="ck-editor__editable ck-editor__nested-editable ck-placeholder" ' +
							'contenteditable="true" data-placeholder="Enter image caption">' +
						'</figcaption>' +
					'</figure>'
				);

				editor.execute( 'undo' );

				// Check if figcaption is back with contents.
				expect( getViewData( view ) ).to.equal(
					'<p>foo</p>' +
					'<figure class="ck-widget image" contenteditable="false">' +
						'<img src=""></img>' +
						'<figcaption class="ck-editor__editable ck-editor__nested-editable" ' +
							'contenteditable="true" data-placeholder="Enter image caption">' +
							'{foo bar baz}' +
						'</figcaption>' +
					'</figure>'
				);
			} );

			it( 'undo should work after inserting the image', () => {
				setModelData( model, '<paragraph>foo[]</paragraph>' );

				model.change( writer => {
					const image = writer.createElement( 'image', { src: '/assets/sample.png' } );

					writer.insert( image, doc.getRoot() );
				} );

				expect( getModelData( model ) ).to.equal(
					'<image src="/assets/sample.png"></image><paragraph>foo[]</paragraph>'
				);

				editor.execute( 'undo' );

				expect( getModelData( model ) ).to.equal( '<paragraph>foo[]</paragraph>' );
			} );
		} );
	} );
} );<|MERGE_RESOLUTION|>--- conflicted
+++ resolved
@@ -4,12 +4,6 @@
  */
 
 import VirtualTestEditor from '@ckeditor/ckeditor5-core/tests/_utils/virtualtesteditor';
-<<<<<<< HEAD
-
-import ImageCaptionEditing from '../../src/imagecaption/imagecaptionediting';
-import ImageBlockEditing from '../../src/image/imageblockediting';
-=======
->>>>>>> 0fc2efdd
 import UndoEditing from '@ckeditor/ckeditor5-undo/src/undoediting';
 import Paragraph from '@ckeditor/ckeditor5-paragraph/src/paragraph';
 
@@ -27,28 +21,6 @@
 
 	testUtils.createSinonSandbox();
 
-<<<<<<< HEAD
-	beforeEach( () => {
-		return VirtualTestEditor
-			.create( {
-				plugins: [ ImageCaptionEditing, ImageBlockEditing, UndoEditing, Paragraph ]
-			} )
-			.then( newEditor => {
-				editor = newEditor;
-				model = editor.model;
-				doc = model.document;
-				view = editor.editing.view;
-				model.schema.register( 'widget' );
-				model.schema.extend( 'widget', { allowIn: '$root' } );
-				model.schema.extend( 'caption', { allowIn: 'widget' } );
-				model.schema.extend( '$text', { allowIn: 'widget' } );
-
-				editor.conversion.elementToElement( {
-					model: 'widget',
-					view: 'widget'
-				} );
-			} );
-=======
 	beforeEach( async () => {
 		editor = await VirtualTestEditor.create( {
 			plugins: [
@@ -76,7 +48,6 @@
 
 	afterEach( async () => {
 		return editor.destroy();
->>>>>>> 0fc2efdd
 	} );
 
 	it( 'should have pluginName', () => {
