--- conflicted
+++ resolved
@@ -82,62 +82,4 @@
  *
  * @member {Array.<String>} module:image/imageupload~ImageUploadConfig#types
  * @default [ 'jpeg', 'png', 'gif', 'bmp', 'webp', 'tiff' ]
-<<<<<<< HEAD
-=======
- */
-
-/**
- * The image upload panel view configuration.
- *
- * @protected
- * @member {module:image/imageupload~ImageUploadPanelConfig} module:image/imageupload~ImageUploadConfig#panel
- */
-
-/**
- * The configuration of the image upload dropdown panel view. Used by the image upload feature in the `@ckeditor/ckeditor5-image` package.
- *
- *		ClassicEditor
- *			.create( editorElement, {
- * 				image: {
- * 					upload: {
- * 						panel: ... // Panel settings go here.
- * 					}
- * 				}
- *			} )
- *			.then( ... )
- *			.catch( ... );
- *
- * See {@link module:core/editor/editorconfig~EditorConfig all editor options}.
- *
- * @protected
- * @interface module:image/imageupload~ImageUploadPanelConfig
- */
-
-/**
- * The list of {@link module:image/imageupload~ImageUpload} integrations.
- *
- * This option accepts string tokens:
- * * For predefined integrations, there are two special strings: `insertImageViaUrl` and `openCKFinder`.
- * The former adds the {@glink features/image#inserting-images-via-source-url Insert image via URL} feature, while the latter adds the
- * built-in {@glink features/image-upload/ckfinder CKFinder} integration.
- * * For custom integrations, each string should be a name of the already registered component.
- * If you have a plugin `PluginX` that registers the `pluginXButton` component, then in that case the integration token
- * should be `pluginXButton`.
- *
- *		// Add `insertImageViaUrl`, `openCKFinder` and custom `pluginXButton` integrations.
- *		const imageUploadConfig = {
- *			upload: {
- *				panel: {
- *					items: [
- *						'insertImageViaUrl',
- *						'openCKFinder',
- *						'pluginXButton'
- *					]
- *				}
- *			}
- *		};
- *
- * @member {Array.<String>} module:image/imageupload~ImageUploadPanelConfig#items
- * @default [ 'insertImageViaUrl' ]
->>>>>>> bd283ac4
  */