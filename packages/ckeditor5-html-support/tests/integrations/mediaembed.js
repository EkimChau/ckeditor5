--- conflicted
+++ resolved
@@ -9,8 +9,6 @@
 import GeneralHtmlSupport from '../../src/generalhtmlsupport';
 import { getModelDataWithAttributes } from '../_utils/utils';
 import { range } from 'lodash-es';
-import { setModelHtmlAttribute } from '../../src/conversionutils';
-import { getData as getViewData } from '@ckeditor/ckeditor5-engine/src/dev-utils/view';
 
 /* global document */
 
@@ -703,140 +701,6 @@
 			);
 		} );
 
-<<<<<<< HEAD
-		it( 'should allow modifying styles, classes and attributes ', () => {
-			dataFilter.loadAllowedConfig( [ {
-				name: /^(figure|custom-oembed|div|p)$/,
-				attributes: /^data-.*$/,
-				classes: true,
-				styles: true
-			} ] );
-
-			editor.setData(
-				'<figure class="media foo" data-figure="data-figure-value">' +
-					'<custom-oembed url="https://www.youtube.com/watch?v=ZVv7UMQPEWk" class="foobar"' +
-					' style="color:green;" data-oembed="data-oembed-value"></custom-oembed>' +
-				'</figure>'
-			);
-
-			const mediaElement = model.document.getRoot().getChild( 0 );
-
-			model.change( writer => {
-				setModelHtmlAttribute( writer, mediaElement, 'htmlAttributes', 'styles', {
-					'background-color': 'blue',
-					color: 'red'
-				} );
-				setModelHtmlAttribute( writer, mediaElement, 'htmlFigureAttributes', 'styles', {
-					'font-size': '12px',
-					'text-align': 'center'
-				} );
-
-				setModelHtmlAttribute( writer, mediaElement, 'htmlAttributes', 'attributes', {
-					'data-oembed': 'foo'
-				} );
-				setModelHtmlAttribute( writer, mediaElement, 'htmlFigureAttributes', 'attributes', {
-					'data-figure': 'bar'
-				} );
-
-				setModelHtmlAttribute( writer, mediaElement, 'htmlAttributes', 'classes', [ 'bar', 'baz' ] );
-				setModelHtmlAttribute( writer, mediaElement, 'htmlFigureAttributes', 'classes', [ 'foobar' ] );
-			} );
-
-			expect( getModelDataWithAttributes( model, { withoutSelection: true } ) ).to.deep.equal( {
-				data:
-					'<media htmlAttributes="(1)" htmlFigureAttributes="(2)" url="https://www.youtube.com/watch?v=ZVv7UMQPEWk"></media>',
-				attributes: {
-					1: {
-						attributes: {
-							'data-oembed': 'foo'
-						},
-						classes: [ 'bar', 'baz' ],
-						styles: {
-							'background-color': 'blue',
-							color: 'red'
-						}
-					},
-					2: {
-						attributes: {
-							'data-figure': 'bar'
-						},
-						classes: [ 'foobar' ],
-						styles: {
-							'font-size': '12px',
-							'text-align': 'center'
-						}
-					}
-				}
-			} );
-
-			// TODO: this should pass, but oembed attributes are not applied in the editing view.
-			// Should be fixed by https://github.com/ckeditor/ckeditor5/issues/11532
-			// expect( getViewData( editor.editing.view, { withoutSelection: true } ) ).to.equal(
-			// 	'<figure class="ck-widget ck-widget_selected media foobar" contenteditable="false"' +
-			// 			' style="font-size:12px;text-align:center;" data-figure="bar">' +
-			// 		'<div class="ck-media__wrapper" data-oembed-url="https://www.youtube.com/watch?v=ZVv7UMQPEWk"' +
-			// 			' data-oembed="foo" class="bar baz" style="background-color:blue;color:red;">' +
-			// 		'</div>' +
-			// 		'<div class="ck ck-reset_all ck-widget__type-around"></div>' +
-			// 	'</figure>'
-			// );
-
-			expect( editor.getData() ).to.equal(
-				'<figure class="media foobar" style="font-size:12px;text-align:center;" data-figure="bar">' +
-					'<custom-oembed class="bar baz" style="background-color:blue;color:red;"' +
-					' url="https://www.youtube.com/watch?v=ZVv7UMQPEWk"' +
-					' data-oembed="foo"></custom-oembed>' +
-				'</figure>'
-			);
-		} );
-
-		it( 'should allow removing all styles, classes and attributes ', () => {
-			dataFilter.loadAllowedConfig( [ {
-				name: /^(figure|custom-oembed|div|p)$/,
-				attributes: /^data-.*$/,
-				classes: true,
-				styles: true
-			} ] );
-
-			editor.setData(
-				'<figure class="media foo" data-figure="data-figure-value">' +
-					'<custom-oembed url="https://www.youtube.com/watch?v=ZVv7UMQPEWk" class="foobar"' +
-					' style="color:green;" data-oembed="data-oembed-value"></custom-oembed>' +
-				'</figure>'
-			);
-
-			const mediaElement = model.document.getRoot().getChild( 0 );
-
-			model.change( writer => {
-				setModelHtmlAttribute( writer, mediaElement, 'htmlAttributes', 'styles', null );
-				setModelHtmlAttribute( writer, mediaElement, 'htmlFigureAttributes', 'styles', null );
-				setModelHtmlAttribute( writer, mediaElement, 'htmlAttributes', 'attributes', null );
-				setModelHtmlAttribute( writer, mediaElement, 'htmlFigureAttributes', 'attributes', null );
-				setModelHtmlAttribute( writer, mediaElement, 'htmlAttributes', 'classes', null );
-				setModelHtmlAttribute( writer, mediaElement, 'htmlFigureAttributes', 'classes', null );
-			} );
-
-			expect( getModelDataWithAttributes( model, { withoutSelection: true } ) ).to.deep.equal( {
-				data:
-					'<media url="https://www.youtube.com/watch?v=ZVv7UMQPEWk"></media>',
-				attributes: {}
-			} );
-
-			expect( getViewData( editor.editing.view, { withoutSelection: true } ) ).to.equal(
-				'<figure class="ck-widget ck-widget_selected media" contenteditable="false">' +
-					'<div class="ck-media__wrapper" data-oembed-url="https://www.youtube.com/watch?v=ZVv7UMQPEWk">' +
-					'</div>' +
-					'<div class="ck ck-reset_all ck-widget__type-around"></div>' +
-				'</figure>'
-			);
-
-			expect( editor.getData() ).to.equal(
-				'<figure class="media">' +
-					'<custom-oembed url="https://www.youtube.com/watch?v=ZVv7UMQPEWk"></custom-oembed>' +
-				'</figure>'
-			);
-		} );
-=======
 		// it( 'should allow modifying styles, classes and attributes ', () => {
 		// 	dataFilter.loadAllowedConfig( [ {
 		// 		name: /^(figure|custom-oembed|div|p)$/,
@@ -969,7 +833,6 @@
 		// 		'</figure>'
 		// 	);
 		// } );
->>>>>>> 8ef499a0
 	} );
 
 	// Even though the support of media embed feature by GHS alone seems lacking (e.g. extra paragraphs in the model, output)
@@ -1325,159 +1188,6 @@
 			);
 		} );
 
-<<<<<<< HEAD
-		// TODO: this should pass, but won't.
-		it.skip( 'should allow modifying styles, classes and attributes ', () => {
-			dataFilter.loadAllowedConfig( [ {
-				name: /^(figure|oembed|div|p)$/,
-				attributes: /^data-.*$/,
-				classes: true,
-				styles: true
-			} ] );
-
-			editor.setData(
-				'<figure class="foo" data-figure="data-figure-value">' +
-					'<oembed url="https://www.youtube.com/watch?v=ZVv7UMQPEWk" class="foobar"' +
-					' style="color:green;" data-oembed="data-oembed-value"></oembed>' +
-				'</figure>'
-			);
-
-			const figureElement = model.document.getRoot().getChild( 0 );
-			const oEmbedElement = model.document.getRoot().getChild( 0 ).getChild( 0 ).getChild( 0 );
-
-			model.change( writer => {
-				setModelHtmlAttribute( writer, oEmbedElement, 'htmlAttributes', 'styles', {
-					'background-color': 'blue',
-					color: 'red'
-				} );
-				setModelHtmlAttribute( writer, figureElement, 'htmlAttributes', 'styles', {
-					'font-size': '12px',
-					'text-align': 'center'
-				} );
-
-				setModelHtmlAttribute( writer, oEmbedElement, 'htmlAttributes', 'attributes', {
-					'data-oembed': 'foo'
-				} );
-				setModelHtmlAttribute( writer, figureElement, 'htmlAttributes', 'attributes', {
-					'data-figure': 'bar'
-				} );
-
-				setModelHtmlAttribute( writer, oEmbedElement, 'htmlAttributes', 'classes', [ 'bar', 'baz' ] );
-				setModelHtmlAttribute( writer, figureElement, 'htmlAttributes', 'classes', [ 'foobar' ] );
-			} );
-
-			expect( getModelDataWithAttributes( model, { withoutSelection: true } ) ).to.deep.equal( {
-				data:
-				'<htmlFigure htmlAttributes="(1)">' +
-					'<paragraph>' +
-						'<htmlOembed htmlAttributes="(2)" htmlContent=""></htmlOembed>' +
-					'</paragraph>' +
-				'</htmlFigure>',
-				attributes: {
-					1: {
-						attributes: {
-							'data-figure': 'bar'
-						},
-						classes: [ 'foobar' ],
-						styles: {
-							'font-size': '12px',
-							'text-align': 'center'
-						}
-					},
-					2: {
-						attributes: {
-							'data-oembed': 'foo'
-						},
-						classes: [ 'bar', 'baz' ],
-						styles: {
-							'background-color': 'blue',
-							color: 'red'
-						}
-					},
-					3: ''
-				}
-			} );
-
-			// TODO: this should pass, but oembed attributes are not applied in the editing view.
-			// Should be fixed by https://github.com/ckeditor/ckeditor5/issues/11532
-			// expect( getViewData( editor.editing.view, { withoutSelection: true } ) ).to.equal(
-			// 	'<figure class="ck-widget ck-widget_selected foobar" contenteditable="false"' +
-			// 			' style="font-size:12px;text-align:center;" data-figure="bar">' +
-			// 		'<div class="ck-media__wrapper" data-oembed-url="https://www.youtube.com/watch?v=ZVv7UMQPEWk"' +
-			// 			' data-oembed="foo" class="bar baz" style="background-color:blue;color:red;">' +
-			// 		'</div>' +
-			// 		'<div class="ck ck-reset_all ck-widget__type-around"></div>' +
-			// 	'</figure>'
-			// );
-
-			expect( editor.getData() ).to.equal(
-				'<figure class="foobar" style="font-size:12px;text-align:center;" data-figure="bar">' +
-					'<p><oembed class="bar baz" style="background-color:blue;color:red;"' +
-					' url="https://www.youtube.com/watch?v=ZVv7UMQPEWk"' +
-					' data-oembed="foo"></oembed></p>' +
-				'</figure>'
-			);
-		} );
-
-		// TODO: This wont' pass, but should.
-		it.skip( 'should allow removing all styles, classes and attributes ', () => {
-			dataFilter.loadAllowedConfig( [ {
-				name: /^(figure|oembed)$/,
-				attributes: /^data-.*$/,
-				classes: true,
-				styles: true
-			} ] );
-
-			editor.setData(
-				'<figure class="media foo" data-figure="data-figure-value">' +
-					'<oembed url="https://www.youtube.com/watch?v=ZVv7UMQPEWk" class="foobar"' +
-					' style="color:green;" data-oembed="data-oembed-value"></oembed>' +
-				'</figure>'
-			);
-
-			const figureElement = model.document.getRoot().getChild( 0 );
-			const oEmbedElement = model.document.getRoot().getChild( 0 ).getChild( 0 ).getChild( 0 );
-
-			model.change( writer => {
-				setModelHtmlAttribute( writer, oEmbedElement, 'htmlAttributes', 'styles', null );
-				setModelHtmlAttribute( writer, figureElement, 'htmlAttributes', 'styles', null );
-				setModelHtmlAttribute( writer, oEmbedElement, 'htmlAttributes', 'attributes', null );
-				setModelHtmlAttribute( writer, figureElement, 'htmlAttributes', 'attributes', null );
-				setModelHtmlAttribute( writer, oEmbedElement, 'htmlAttributes', 'classes', null );
-				setModelHtmlAttribute( writer, figureElement, 'htmlAttributes', 'classes', null );
-			} );
-
-			expect( getModelDataWithAttributes( model, { withoutSelection: true } ) ).to.deep.equal( {
-				data:
-					'<htmlFigure>' +
-						'<paragraph>' +
-							'<htmlOembed htmlContent=""></htmlOembed>' +
-						'</paragraph>' +
-					'</htmlFigure>',
-				attributes: {
-					1: ''
-				}
-			} );
-
-			// TODO: This test passes, but I think it's wrong.
-			expect( getViewData( editor.editing.view, { withoutSelection: true } ) ).to.equal(
-				'<figure>' +
-					'<p>' +
-						'<span class="ck-widget html-object-embed" contenteditable="false" data-html-object-embed-label="HTML object">' +
-							'<oembed class="html-object-embed__content"></oembed>' +
-						'</span>' +
-					'</p>' +
-				'</figure>'
-			);
-
-			// TODO: This test fails, but shouldn't.
-			expect( editor.getData() ).to.equal(
-				'<figure class="media">' +
-					'<oembed url="https://www.youtube.com/watch?v=ZVv7UMQPEWk"></oembed>' +
-				'</figure>'
-			);
-		} );
-=======
 		// it( 'should allow modifying styles, classes and attributes ', () => {
 		// 	dataFilter.loadAllowedConfig( [ {
 		// 		name: /^(figure|oembed|div|p)$/,
@@ -1627,6 +1337,5 @@
 		// 		'</figure>'
 		// 	);
 		// } );
->>>>>>> 8ef499a0
 	} );
 } );