/**
 * @license Copyright (c) 2003-2023, CKSource Holding sp. z o.o. All rights reserved.
 * For licensing, see LICENSE.md or https://ckeditor.com/legal/ckeditor-oss-license
 */

/* globals window */

import { CS_CONFIG } from '@ckeditor/ckeditor5-cloud-services/tests/_utils/cloud-services-config';

import { Code } from '@ckeditor/ckeditor5-basic-styles';
<<<<<<< HEAD
import { EasyImage } from '@ckeditor/ckeditor5-easy-image';
import { ImageUpload, PictureEditing, ImageInsert, ImageResize, AutoImage } from '@ckeditor/ckeditor5-image';
=======
import { ImageUpload, PictureEditing, ImageResize, AutoImage } from '@ckeditor/ckeditor5-image';
>>>>>>> 703eb3bf
import { CloudServices } from '@ckeditor/ckeditor5-cloud-services';
import { SourceEditing } from '@ckeditor/ckeditor5-source-editing';
import { FullPage, GeneralHtmlSupport, HtmlComment } from '@ckeditor/ckeditor5-html-support';
import ArticlePluginSet from '@ckeditor/ckeditor5-core/tests/_utils/articlepluginset';
import { CKBox, CKBoxImageEdit } from '@ckeditor/ckeditor5-ckbox';
import { LinkImage } from '@ckeditor/ckeditor5-link';

// Umberto combines all `packages/*/docs` into the `docs/` directory. The import path must be valid after merging all directories.
import ClassicEditor from '../build-classic';

ClassicEditor.builtinPlugins.push(
	CloudServices,
	Code,
	ImageUpload,
	SourceEditing,
	PictureEditing,
	ImageInsert,
	ImageResize,
	AutoImage,
	LinkImage,
	CKBox,
	CKBoxImageEdit
);

ClassicEditor.defaultConfig = {
	cloudServices: CS_CONFIG,
	toolbar: {
		items: [
			'undo', 'redo', '|', 'sourceEditing', '|', 'heading',
			'|', 'bold', 'italic',
			'|', 'link', 'insertImage', 'insertTable', 'mediaEmbed',
			'|', 'bulletedList', 'numberedList', 'outdent', 'indent'
		]
	},
<<<<<<< HEAD
	insert: {
		integrations: [
			'insertImageViaUrl'
=======
	image: {
		toolbar: [
			'imageStyle:inline', 'imageStyle:block', 'imageStyle:side', '|',
			'toggleImageCaption', 'imageTextAlternative', 'ckboxImageEdit'
>>>>>>> 703eb3bf
		]
	},
	ui: {
		viewportOffset: {
			top: window.getViewportTopOffsetConfig()
		}
	}
};

window.ClassicEditor = ClassicEditor;
window.FullPage = FullPage;
window.GeneralHtmlSupport = GeneralHtmlSupport;
window.HtmlComment = HtmlComment;
window.ArticlePluginSet = ArticlePluginSet;<|MERGE_RESOLUTION|>--- conflicted
+++ resolved
@@ -8,12 +8,7 @@
 import { CS_CONFIG } from '@ckeditor/ckeditor5-cloud-services/tests/_utils/cloud-services-config';
 
 import { Code } from '@ckeditor/ckeditor5-basic-styles';
-<<<<<<< HEAD
-import { EasyImage } from '@ckeditor/ckeditor5-easy-image';
 import { ImageUpload, PictureEditing, ImageInsert, ImageResize, AutoImage } from '@ckeditor/ckeditor5-image';
-=======
-import { ImageUpload, PictureEditing, ImageResize, AutoImage } from '@ckeditor/ckeditor5-image';
->>>>>>> 703eb3bf
 import { CloudServices } from '@ckeditor/ckeditor5-cloud-services';
 import { SourceEditing } from '@ckeditor/ckeditor5-source-editing';
 import { FullPage, GeneralHtmlSupport, HtmlComment } from '@ckeditor/ckeditor5-html-support';
@@ -48,16 +43,10 @@
 			'|', 'bulletedList', 'numberedList', 'outdent', 'indent'
 		]
 	},
-<<<<<<< HEAD
-	insert: {
-		integrations: [
-			'insertImageViaUrl'
-=======
 	image: {
 		toolbar: [
 			'imageStyle:inline', 'imageStyle:block', 'imageStyle:side', '|',
 			'toggleImageCaption', 'imageTextAlternative', 'ckboxImageEdit'
->>>>>>> 703eb3bf
 		]
 	},
 	ui: {
