/**
 * @license Copyright (c) 2003-2022, CKSource Holding sp. z o.o. All rights reserved.
 * For licensing, see LICENSE.md or https://ckeditor.com/legal/ckeditor-oss-license
 */

/**
 * @module widget/widgetresize/resizerstate
 */

<<<<<<< HEAD
import { Observable, Rect } from '@ckeditor/ckeditor5-utils';
=======
import Rect from '@ckeditor/ckeditor5-utils/src/dom/rect';

import ObservableMixin from '@ckeditor/ckeditor5-utils/src/observablemixin';
>>>>>>> b27b23f5

import type { ResizerOptions } from '../widgetresize';

/**
 * Stores the internal state of a single resizable object.
 *
 */
export default class ResizeState extends ObservableMixin() {
	declare public activeHandlePosition: string | null;
	declare public proposedWidthPercents: number | null;
	declare public proposedWidth: number | null;
	declare public proposedHeight: number | null;
	declare public proposedHandleHostWidth: number | null;
	declare public proposedHandleHostHeight: number | null;

	/**
	 * @internal
	 */
	public _referenceCoordinates: { x: number; y: number } | null;

	private readonly _options: ResizerOptions;
	private _originalWidth?: number;
	private _originalHeight?: number;
	private _originalWidthPercents?: number;
	private _aspectRatio?: number;

	/**
	 * @param {module:widget/widgetresize~ResizerOptions} options Resizer options.
	 */
	constructor( options: ResizerOptions ) {
		super();

		/**
		 * The original width (pixels) of the resized object when the resize process was started.
		 *
		 * @readonly
		 * @member {Number} #originalWidth
		 */

		/**
		 * The original height (pixels) of the resized object when the resize process was started.
		 *
		 * @readonly
		 * @member {Number} #originalHeight
		 */

		/**
		 * The original width (percents) of the resized object when the resize process was started.
		 *
		 * @readonly
		 * @member {Number} #originalWidthPercents
		 */

		/**
		 * The position of the handle that initiated the resizing. E.g. `"top-left"`, `"bottom-right"` etc. or `null`
		 * if unknown.
		 *
		 * @readonly
		 * @observable
		 * @member {String|null} #activeHandlePosition
		 */
		this.set( 'activeHandlePosition', null );

		/**
		 * The width (percents) proposed, but not committed yet, in the current resize process.
		 *
		 * @readonly
		 * @observable
		 * @member {Number|null} #proposedWidthPercents
		 */
		this.set( 'proposedWidthPercents', null );

		/**
		 * The width (pixels) proposed, but not committed yet, in the current resize process.
		 *
		 * @readonly
		 * @observable
		 * @member {Number|null} #proposedWidthPixels
		 */
		this.set( 'proposedWidth', null );

		/**
		 * The height (pixels) proposed, but not committed yet, in the current resize process.
		 *
		 * @readonly
		 * @observable
		 * @member {Number|null} #proposedHeightPixels
		 */
		this.set( 'proposedHeight', null );

		this.set( 'proposedHandleHostWidth', null );
		this.set( 'proposedHandleHostHeight', null );

		/**
		 * A width to height ratio of the resized image.
		 *
		 * @readonly
		 * @member {Number} #aspectRatio
		 */

		/**
		 * @private
		 * @type {module:widget/widgetresize~ResizerOptions}
		 */
		this._options = options;

		/**
		 * The reference point of the resizer where the dragging started. It is used to measure the distance the user cursor
		 * traveled, so how much the image should be enlarged.
		 * This information is only known after the DOM was rendered, so it will be updated later.
		 *
		 * @private
		 * @type {Object}
		 */
		this._referenceCoordinates = null;
	}

	public get originalWidth(): number | undefined {
		return this._originalWidth;
	}

	public get originalHeight(): number | undefined {
		return this._originalHeight;
	}

	public get originalWidthPercents(): number | undefined {
		return this._originalWidthPercents;
	}

	public get aspectRatio(): number | undefined {
		return this._aspectRatio;
	}

	/**
	 *
	 * @param {HTMLElement} domResizeHandle The handle used to calculate the reference point.
	 * @param {HTMLElement} domHandleHost
	 * @param {HTMLElement} domResizeHost
	 */
	public begin( domResizeHandle: HTMLElement, domHandleHost: HTMLElement, domResizeHost: HTMLElement ): void {
		const clientRect = new Rect( domHandleHost );

		this.activeHandlePosition = getHandlePosition( domResizeHandle )!;

		this._referenceCoordinates = getAbsoluteBoundaryPoint( domHandleHost, getOppositePosition( this.activeHandlePosition ) );

		this._originalWidth = clientRect.width;
		this._originalHeight = clientRect.height;

		this._aspectRatio = clientRect.width / clientRect.height;

		const widthStyle = domResizeHost.style.width;

		if ( widthStyle && widthStyle.match( /^\d+(\.\d*)?%$/ ) ) {
			this._originalWidthPercents = parseFloat( widthStyle );
		} else {
			this._originalWidthPercents = calculateHostPercentageWidth( domResizeHost, clientRect );
		}
	}

	public update( newSize: {
		width: number;
		height: number;
		widthPercents: number;
		handleHostWidth: number;
		handleHostHeight: number;
	} ): void {
		this.proposedWidth = newSize.width;
		this.proposedHeight = newSize.height;
		this.proposedWidthPercents = newSize.widthPercents;

		this.proposedHandleHostWidth = newSize.handleHostWidth;
		this.proposedHandleHostHeight = newSize.handleHostHeight;
	}
}

// Calculates a relative width of a `domResizeHost` compared to it's parent in percents.
//
// @private
// @param {HTMLElement} domResizeHost
// @param {module:utils/dom/rect~Rect} resizeHostRect
// @returns {Number}
function calculateHostPercentageWidth( domResizeHost: HTMLElement, resizeHostRect: Rect ) {
	const domResizeHostParent = domResizeHost.parentElement;
	// Need to use computed style as it properly excludes parent's paddings from the returned value.
	const parentWidth = parseFloat( domResizeHostParent!.ownerDocument.defaultView!.getComputedStyle( domResizeHostParent! ).width );

	return resizeHostRect.width / parentWidth * 100;
}

// Returns coordinates of the top-left corner of an element, relative to the document's top-left corner.
//
// @private
// @param {HTMLElement} element
// @param {String} resizerPosition The position of the resize handle, e.g. `"top-left"`, `"bottom-right"`.
// @returns {Object} return
// @returns {Number} return.x
// @returns {Number} return.y
function getAbsoluteBoundaryPoint( element: HTMLElement, resizerPosition: string ) {
	const elementRect = new Rect( element );
	const positionParts = resizerPosition.split( '-' );
	const ret = {
		x: positionParts[ 1 ] == 'right' ? elementRect.right : elementRect.left,
		y: positionParts[ 0 ] == 'bottom' ? elementRect.bottom : elementRect.top
	};

	ret.x += element.ownerDocument.defaultView!.scrollX;
	ret.y += element.ownerDocument.defaultView!.scrollY;

	return ret;
}

// @private
// @param {String} resizerPosition The expected resizer position, like `"top-left"`, `"bottom-right"`.
// @returns {String} A prefixed HTML class name for the resizer element.
function getResizerHandleClass( resizerPosition: string ) {
	return `ck-widget__resizer__handle-${ resizerPosition }`;
}

// Determines the position of a given resize handle.
//
// @private
// @param {HTMLElement} domHandle Handle used to calculate the reference point.
// @returns {String|undefined} Returns a string like `"top-left"` or `undefined` if not matched.
function getHandlePosition( domHandle: HTMLElement ) {
	const resizerPositions = [ 'top-left', 'top-right', 'bottom-right', 'bottom-left' ];

	for ( const position of resizerPositions ) {
		if ( domHandle.classList.contains( getResizerHandleClass( position ) ) ) {
			return position;
		}
	}
}

// @private
// @param {String} position Like `"top-left"`.
// @returns {String} Inverted `position`, e.g. it returns `"bottom-right"` if `"top-left"` was given as `position`.
function getOppositePosition( position: string ) {
	const parts = position.split( '-' );
	const replacements: Record<string, string> = {
		top: 'bottom',
		bottom: 'top',
		left: 'right',
		right: 'left'
	};

	return `${ replacements[ parts[ 0 ] ] }-${ replacements[ parts[ 1 ] ] }`;
}<|MERGE_RESOLUTION|>--- conflicted
+++ resolved
@@ -7,13 +7,7 @@
  * @module widget/widgetresize/resizerstate
  */
 
-<<<<<<< HEAD
-import { Observable, Rect } from '@ckeditor/ckeditor5-utils';
-=======
-import Rect from '@ckeditor/ckeditor5-utils/src/dom/rect';
-
-import ObservableMixin from '@ckeditor/ckeditor5-utils/src/observablemixin';
->>>>>>> b27b23f5
+import { ObservableMixin, Rect } from '@ckeditor/ckeditor5-utils';
 
 import type { ResizerOptions } from '../widgetresize';
 
