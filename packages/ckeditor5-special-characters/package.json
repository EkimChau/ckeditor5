--- conflicted
+++ resolved
@@ -12,22 +12,8 @@
   ],
   "main": "src/index.ts",
   "dependencies": {
-<<<<<<< HEAD
-    "ckeditor5": "39.0.1",
-    "@ckeditor/ckeditor5-ui": "39.0.1"
-  },
-  "devDependencies": {
-    "@ckeditor/ckeditor5-cloud-services": "39.0.1",
-    "@ckeditor/ckeditor5-core": "39.0.1",
-    "@ckeditor/ckeditor5-dev-utils": "^38.0.0",
-    "@ckeditor/ckeditor5-easy-image": "39.0.1",
-    "@ckeditor/ckeditor5-editor-classic": "39.0.1",
-    "@ckeditor/ckeditor5-image": "39.0.1",
-    "@ckeditor/ckeditor5-theme-lark": "39.0.1",
-    "@ckeditor/ckeditor5-typing": "39.0.1",
-    "@ckeditor/ckeditor5-utils": "39.0.1",
-=======
-    "ckeditor5": "40.0.0"
+    "ckeditor5": "40.0.0",
+    "@ckeditor/ckeditor5-ui": "40.0.0"
   },
   "devDependencies": {
     "@ckeditor/ckeditor5-cloud-services": "40.0.0",
@@ -38,9 +24,7 @@
     "@ckeditor/ckeditor5-image": "40.0.0",
     "@ckeditor/ckeditor5-theme-lark": "40.0.0",
     "@ckeditor/ckeditor5-typing": "40.0.0",
-    "@ckeditor/ckeditor5-ui": "40.0.0",
     "@ckeditor/ckeditor5-utils": "40.0.0",
->>>>>>> 06140923
     "typescript": "^4.8.4",
     "webpack": "^5.58.1",
     "webpack-cli": "^4.9.0"
