# This is the configuration executed in a new workflow once the main thread starts processing
# a new job on CircleCI.
#
# To modify commands to execute on CI review this file, and the script that generates it.
version: 2.1

parameters:
  isNightly:
    type: boolean
    default: false
  isStaleBot:
    type: boolean
    default: false

commands:
  halt_if_short_flow:
    steps:
      - run:
          name: ⭐ Short flow breakpoint - Check if the build should continue
          command: |
            #!/bin/bash

            COMMIT_MESSAGE=$(git log -n 1 --pretty=format:%s ${CIRCLE_SHA1})
            IS_NIGHTLY=<< pipeline.parameters.isNightly >>

            if [[ "$IS_NIGHTLY" == "true" ]]; then
              echo "Running full flow due to nightly build, despite detecting '[short flow]'."
              exit 0
            fi

            if [[ "$COMMIT_MESSAGE" == *"[short flow]" ]]; then
              echo "Skipping, because the commit message contains '[short flow]'."
              circleci step halt
            fi

  prepare_environment_command:
    description: "Prepare environment (RAM, browsers, hosts, etc.)"
    steps:
      # CircleCI does not use the latest Chrome. Hence, we must install it manually.
      - run:
          name: Install the latest Chrome
          command: yarn ckeditor5-dev-ci-install-latest-chrome

  install_ssh_keys_command:
    description: "Install SSH keys"
    steps:
      - add_ssh_keys:
          fingerprints:
            - "a0:41:a2:56:c8:7d:3f:29:41:d1:87:92:fd:50:2b:6b"

  bootstrap_repository_command:
    description: "Bootstrap the CKEditor 5 project"
    steps:
      - install_ssh_keys_command
      - run:
          name: Install dependencies
          command: yarn install

  checkout_command:
    description: "Clone the CKEditor 5 repository with limited depth and branches"
    steps:
      - run:
          name: Checkout code (single branch)
          command: git clone --single-branch --depth 10 --branch "$CIRCLE_BRANCH" "$CIRCLE_REPOSITORY_URL" .

  # In the PRs that come from forked repositories, we do not share secret variables.
  # Hence, some of the scripts will not be executed. See: https://github.com/ckeditor/ckeditor5/issues/7745.
  # This command breaks the given job if environment variables are not available.
  community_verification_command:
    description: "Check if a build was trigger by a community member"
    steps:
      - run:
          name: 👤 Verify if the build was triggered by community - Check if the build should continue
          command: |
            #!/bin/bash

            if [[ -z ${COVERALLS_REPO_TOKEN} ]];
            then
              circleci-agent step halt
            fi

jobs:
  cke5_manual:
    machine: true
    steps:
      - checkout_command
      - halt_if_short_flow
      - bootstrap_repository_command
      - prepare_environment_command
      - run:
          name: Prepare DLL builds in CKEditor 5
          command: yarn run dll:build
      - run:
          name: Verify CKEditor 5 manual tests
          command: bash scripts/check-manual-tests.sh -r ckeditor5 -f ckeditor5

  cke5_validators:
    machine: true
    steps:
      - checkout_command
      - bootstrap_repository_command
      - prepare_environment_command
      - run:
          when: always
          name: Validate versions of CKEditor 5 dependencies
          command: yarn run check-dependencies:versions-match
      - run:
          when: always
          name: Validate "ckeditor5-metadata.json" files
          command: node scripts/ci/validate-metadata-files.js
      - run:
          when: always
          name: Check if all SVG files are optimized
          command: yarn run clean-up-svg-icons --verify-only
      - run:
          when: always
          name: Validate manual test directories
          command: node scripts/ci/check-manual-tests-directory-structure.js
      - run:
          when: always
          name: Check dependencies
          command: yarn run check-dependencies
      - run:
          when: always
          name: Execute ESLint
          command: yarn run lint
      - run:
          when: always
          name: Execute Stylelint
          command: yarn run stylelint
      - run:
          when: always
<<<<<<< HEAD
          name: Check if all CSS files from the "ckeditor5-theme-lark" are imported in "index.css" file
          command: yarn run check-theme-lark-imports
=======
          name: Checks if all available packages of "ckeditor5" and "ckeditor5-premium-features" are on the list in "packages-lists.json" file
          command: yarn run check-packages-lists
>>>>>>> ca5162d5

  cke5_coverage:
    machine: true
    steps:
      - community_verification_command
      - checkout_command
      - halt_if_short_flow
      - bootstrap_repository_command
      - prepare_environment_command
      - attach_workspace:
          at: .out
      - run:
          name: Merge the code coverage of the framework and features
          command: cat .out/combined_framework.info .out/combined_features.info > .out/combined_lcov.info
      - run:
          name: Preparing the environment variables
          command: |
            export COVERALLS_SERVICE_NAME="CKEditor 5 code coverage"
            export COVERALLS_SERVICE_JOB_ID=$( CIRCLE_WORKFLOW_ID )
            export COVERALLS_GIT_BRANCH=$( CIRCLE_BRANCH )
      - run:
          name: Upload the coverage to Coveralls
          command: npx coveralls -v < .out/combined_lcov.info

  cke5_trigger_release_process:
    machine: true
    steps:
      - community_verification_command
      - checkout_command
      - bootstrap_repository_command
      - run:
          name: Verify if CKEditor 5 is ready to release
          command: |
            #!/bin/bash

            # Do not fail if the Node script ends with non-zero exit code.
            set +e

            node scripts/ci/is-ckeditor5-ready-to-release.js
            EXIT_CODE=$( echo $? )

            if [ ${EXIT_CODE} -eq 1 ];
            then
              circleci-agent step halt
            fi
      - run:
          name: Trigger the Uber CI
          command: node scripts/ci/trigger-ckeditor5-continuous-integration.js -r ckeditor/ckeditor5 -c $CIRCLE_SHA1 -b $CIRCLE_BRANCH

  cke5_trigger_uber_ci:
    machine: true
    steps:
      - community_verification_command
      - checkout_command
      - bootstrap_repository_command
      - run:
          name: Trigger the Uber CI
          command: node scripts/ci/trigger-ckeditor5-continuous-integration.js -r ckeditor/ckeditor5 -c $CIRCLE_SHA1

  release_prepare:
    machine: true
    steps:
      - checkout_command
      - halt_if_short_flow
      - bootstrap_repository_command
      - prepare_environment_command
      - run:
          name: Check if packages are ready to be released
          command:
            yarn run release:prepare-packages --compile-only --verbose
      - run:
          name: Lint generated packages
          command:
            yarn run release:lint-packages

  notify_ci_failure:
    machine: true
    parameters:
      hideAuthor:
        type: string
        default: "false"
    steps:
      - community_verification_command
      - checkout_command
      - bootstrap_repository_command
      - run:
          environment:
            CKE5_SLACK_NOTIFY_HIDE_AUTHOR: << parameters.hideAuthor >>
            CKE5_PIPELINE_NUMBER: << pipeline.number >>
          name: Waiting for other jobs to finish and sending notification on failure
          command: yarn ckeditor5-dev-ci-circle-workflow-notifier
          no_output_timeout: 2h

  stale_bot:
    machine: true
    steps:
      - checkout_command
      - bootstrap_repository_command
      - run:
          name: Run stale bot
          command: yarn ckeditor5-dev-stale-bot --config-path .circleci/.stale-bot.js

workflows:
  version: 2
  # `cke5_tests_framework` and `cke5_tests_features` jobs are generated by the `scripts/ci/generate-config-tests.js` script.
  main:
    when:
      and:
        - equal: [ false, << pipeline.parameters.isNightly >> ]
        - equal: [ false, << pipeline.parameters.isStaleBot >> ]
    jobs:
      - cke5_tests_framework:
          filters:
            branches:
              ignore:
                - stable
      - cke5_tests_features:
          filters:
            branches:
              ignore:
                - stable
      - cke5_coverage:
          requires:
            - cke5_tests_framework
            - cke5_tests_features
          filters:
            branches:
              only:
                - master
              ignore:
                - stable
      - cke5_validators
      - cke5_manual:
          filters:
            branches:
              ignore:
                - stable
      - release_prepare:
          filters:
            branches:
              ignore:
                - stable
      - cke5_trigger_uber_ci:
          requires:
            - cke5_tests_framework
            - cke5_tests_features
            - cke5_coverage
            - cke5_validators
            - cke5_manual
            - release_prepare
          filters:
            branches:
              only:
                - master
      - cke5_trigger_release_process:
          requires:
            - cke5_tests_framework
            - cke5_tests_features
            - cke5_validators
            - cke5_manual
            - release_prepare
          filters:
            branches:
              only:
                - release
      - notify_ci_failure:
          filters:
            branches:
              only:
                - master
                - stable

  nightly:
    when: << pipeline.parameters.isNightly >>
    jobs:
      - cke5_tests_framework
      - cke5_tests_features
      - cke5_validators
      - cke5_manual
      - release_prepare
      - notify_ci_failure:
          hideAuthor: "true"
          filters:
            branches:
              only:
                - master

  stale_bot:
    when: << pipeline.parameters.isStaleBot >>
    jobs:
      - stale_bot
      - notify_ci_failure:
          hideAuthor: "true"<|MERGE_RESOLUTION|>--- conflicted
+++ resolved
@@ -130,13 +130,12 @@
           command: yarn run stylelint
       - run:
           when: always
-<<<<<<< HEAD
           name: Check if all CSS files from the "ckeditor5-theme-lark" are imported in "index.css" file
           command: yarn run check-theme-lark-imports
-=======
+      - run:
+          when: always
           name: Checks if all available packages of "ckeditor5" and "ckeditor5-premium-features" are on the list in "packages-lists.json" file
           command: yarn run check-packages-lists
->>>>>>> ca5162d5
 
   cke5_coverage:
     machine: true
