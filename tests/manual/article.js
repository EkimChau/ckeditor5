--- conflicted
+++ resolved
@@ -5,47 +5,13 @@
 
 /* globals console, window, document */
 
-<<<<<<< HEAD
-import { ClassicEditor } from '@ckeditor/ckeditor5-editor-classic/dist/index.js';
-import { Essentials } from '@ckeditor/ckeditor5-essentials/dist/index.js';
-import { Autoformat } from '@ckeditor/ckeditor5-autoformat/dist/index.js';
-import { BlockQuote } from '@ckeditor/ckeditor5-block-quote/dist/index.js';
-import { Bold, Italic } from '@ckeditor/ckeditor5-basic-styles/dist/index.js';
-import { Heading } from '@ckeditor/ckeditor5-heading/dist/index.js';
-import { Image, ImageCaption, ImageStyle, ImageToolbar } from '@ckeditor/ckeditor5-image/dist/index.js';
-import { Indent } from '@ckeditor/ckeditor5-indent/dist/index.js';
-import { Link } from '@ckeditor/ckeditor5-link/dist/index.js';
-import { List } from '@ckeditor/ckeditor5-list/dist/index.js';
-import { MediaEmbed } from '@ckeditor/ckeditor5-media-embed/dist/index.js';
-import { Paragraph } from '@ckeditor/ckeditor5-paragraph/dist/index.js';
-import { Table, TableToolbar } from '@ckeditor/ckeditor5-table/dist/index.js';
-=======
 import ClassicEditor from '@ckeditor/ckeditor5-editor-classic/src/classiceditor.js';
 
 import ArticlePluginSet from '@ckeditor/ckeditor5-core/tests/_utils/articlepluginset.js';
->>>>>>> 811809b5
 
 ClassicEditor
 	.create( document.querySelector( '#editor' ), {
-		plugins: [
-			Essentials,
-			Autoformat,
-			BlockQuote,
-			Bold,
-			Heading,
-			Image,
-			ImageCaption,
-			ImageStyle,
-			ImageToolbar,
-			Indent,
-			Italic,
-			Link,
-			List,
-			MediaEmbed,
-			Paragraph,
-			Table,
-			TableToolbar
-		],
+		plugins: [ ArticlePluginSet ],
 		toolbar: [
 			'heading',
 			'|',
