/**
 * @license Copyright (c) 2003-2022, CKSource Holding sp. z o.o. All rights reserved.
 * For licensing, see LICENSE.md or https://ckeditor.com/legal/ckeditor-oss-license
 */

/* globals console:false, document */

import ClassicEditor from '@ckeditor/ckeditor5-editor-classic/src/classiceditor';
import TableProperties from '@ckeditor/ckeditor5-table/src/tableproperties';
import TableCellProperties from '@ckeditor/ckeditor5-table/src/tablecellproperties';
import ArticlePluginSet from '@ckeditor/ckeditor5-core/tests/_utils/articlepluginset';
import Underline from '@ckeditor/ckeditor5-basic-styles/src/underline';
import Code from '@ckeditor/ckeditor5-basic-styles/src/code';
import Strikethrough from '@ckeditor/ckeditor5-basic-styles/src/strikethrough';
import Superscript from '@ckeditor/ckeditor5-basic-styles/src/superscript';
import Subscript from '@ckeditor/ckeditor5-basic-styles/src/subscript';
import FontColor from '@ckeditor/ckeditor5-font/src/fontcolor';
import FontBackgroundColor from '@ckeditor/ckeditor5-font/src/fontbackgroundcolor';
import FontFamily from '@ckeditor/ckeditor5-font/src/fontfamily';
import FontSize from '@ckeditor/ckeditor5-font/src/fontsize';
import CodeBlock from '@ckeditor/ckeditor5-code-block/src/codeblock';
import WordCount from '@ckeditor/ckeditor5-word-count/src/wordcount';
import TodoList from '@ckeditor/ckeditor5-list/src/todolist';
import SpecialCharacters from '@ckeditor/ckeditor5-special-characters/src/specialcharacters';
import SpecialCharactersEssentials from '@ckeditor/ckeditor5-special-characters/src/specialcharactersessentials';
import PageBreak from '@ckeditor/ckeditor5-page-break/src/pagebreak';
import HorizontalLine from '@ckeditor/ckeditor5-horizontal-line/src/horizontalline';
import Highlight from '@ckeditor/ckeditor5-highlight/src/highlight';
import IndentBlock from '@ckeditor/ckeditor5-indent/src/indentblock';
import EasyImage from '@ckeditor/ckeditor5-easy-image/src/easyimage';
import Mention from '@ckeditor/ckeditor5-mention/src/mention';
import RemoveFormat from '@ckeditor/ckeditor5-remove-format/src/removeformat';
import Alignment from '@ckeditor/ckeditor5-alignment/src/alignment';
import TextTransformation from '@ckeditor/ckeditor5-typing/src/texttransformation';
import ImageUpload from '@ckeditor/ckeditor5-image/src/imageupload';
import CloudServices from '@ckeditor/ckeditor5-cloud-services/src/cloudservices';

import { CS_CONFIG } from '@ckeditor/ckeditor5-cloud-services/tests/_utils/cloud-services-config';

/*
 * Memory-leak safe version of balloon editor manual test does not:
 * - define global variables (such as let editor; in main file scope)
 * - console.log() objects
 * - add event listeners with () => {} methods which reference other
 */
function initEditor() {
	ClassicEditor
		.create( document.querySelector( '#editor' ), {
			plugins: [
				ArticlePluginSet, CodeBlock, Alignment,
				TableProperties, TableCellProperties, SpecialCharacters, SpecialCharactersEssentials,
				Code, Underline, Strikethrough, Superscript, Subscript,
				Highlight, FontColor, FontBackgroundColor, FontFamily, FontSize,
				IndentBlock, WordCount, ImageUpload, CloudServices, EasyImage,
				TodoList, PageBreak, HorizontalLine, Mention, RemoveFormat, TextTransformation
			],
			toolbar: [
				'heading',
				'|',
				'removeFormat', 'bold', 'italic', 'strikethrough', 'underline', 'code', 'subscript', 'superscript', 'link',
				'|',
				'highlight', 'fontSize', 'fontFamily', 'fontColor', 'fontBackgroundColor',
				'|',
				'bulletedList', 'numberedList', 'todoList',
				'|',
				'blockQuote', 'uploadImage', 'insertTable', 'mediaEmbed', 'codeBlock',
				'|',
				'alignment', 'outdent', 'indent',
				'|',
				'pageBreak', 'horizontalLine', 'specialCharacters',
				'|',
				'undo', 'redo'
			],
			cloudServices: CS_CONFIG,
			table: {
				contentToolbar: [ 'tableColumn', 'tableRow', 'mergeTableCells', 'tableProperties', 'tableCellProperties' ]
			},
			image: {
				toolbar: [
					'imageTextAlternative',
					'toggleImageCaption', '|',
					'imageStyle:inline',
					'imageStyle:wrapText',
					'imageStyle:breakText'
				]
			},
			placeholder: 'Type the content here!',
			mention: {
				feeds: [
					{
						marker: '@',
						feed: [
							'@apple', '@bears', '@brownie', '@cake', '@cake', '@candy', '@canes', '@chocolate', '@cookie', '@cotton',
							'@cream', '@cupcake', '@danish', '@donut', '@dragée', '@fruitcake', '@gingerbread', '@gummi', '@ice',
							'@jelly-o', '@liquorice', '@macaroon', '@marzipan', '@oat', '@pie', '@plum', '@pudding', '@sesame',
							'@snaps', '@soufflé', '@sugar', '@sweet', '@topping', '@wafer'
						],
						minimumCharacters: 1
					}
				]
			}
		} )
		.then( editor => {
			editor.plugins.get( 'WordCount' ).on( 'update', ( evt, stats ) => {
				console.log( `Characters: ${ stats.characters }, words: ${ stats.words }.` );
			} );

			document.getElementById( 'clear-content' ).addEventListener( 'click', clearData );
			document.getElementById( 'print-data-action' ).addEventListener( 'click', printData );
			document.getElementById( 'read-only' ).addEventListener( 'click', toggleReadOnly );
			document.getElementById( 'destroyEditor' ).addEventListener( 'click', destroyEditor );

			function destroyEditor() {
				editor.destroy().then( () => console.log( 'Editor was destroyed' ) );
				editor = null;
				document.getElementById( 'destroyEditor' ).removeEventListener( 'click', destroyEditor );
				document.getElementById( 'clear-content' ).removeEventListener( 'click', clearData );
				document.getElementById( 'print-data-action' ).removeEventListener( 'click', printData );
				document.getElementById( 'read-only' ).removeEventListener( 'click', toggleReadOnly );
			}

			const button = document.getElementById( 'read-only' );
			let isReadOnly = false;

			function toggleReadOnly() {
				isReadOnly = !isReadOnly;

<<<<<<< HEAD
				editor.enableReadOnlyMode( 'manual-test', isReadOnly );
=======
				if ( isReadOnly ) {
					editor.enableReadOnlyMode( 'manual-test' );
				} else {
					editor.disableReadOnlyMode( 'manual-test' );
				}
>>>>>>> 37433d10

				button.textContent = isReadOnly ?
					'Turn off read-only mode' :
					'Turn on read-only mode';

				editor.editing.view.focus();
			}

			function printData() {
				const iframeElement = document.getElementById( 'print-data-container' );

				/* eslint-disable max-len */
				iframeElement.srcdoc = '<html>' +
					'<head>' +
					`<title>${ document.title }</title>` +
					'<link rel="stylesheet" href="https://ckeditor.com/docs/ckeditor5/latest/snippets/features/page-break/snippet.css" type="text/css">' +
					'</head>' +
					'<body class="ck-content">' +
					editor.getData() +
					'<script>' +
					'window.addEventListener( \'DOMContentLoaded\', () => { window.print(); } );' +
					'</script>' +
					'</body>' +
					'</html>';
				/* eslint-enable max-len */
			}

			function clearData() {
				editor.setData( '' );
			}
		} )
		.catch( err => {
			console.error( err.stack );
		} );
}

document.getElementById( 'initEditor' ).addEventListener( 'click', initEditor );<|MERGE_RESOLUTION|>--- conflicted
+++ resolved
@@ -125,15 +125,11 @@
 			function toggleReadOnly() {
 				isReadOnly = !isReadOnly;
 
-<<<<<<< HEAD
-				editor.enableReadOnlyMode( 'manual-test', isReadOnly );
-=======
 				if ( isReadOnly ) {
 					editor.enableReadOnlyMode( 'manual-test' );
 				} else {
 					editor.disableReadOnlyMode( 'manual-test' );
 				}
->>>>>>> 37433d10
 
 				button.textContent = isReadOnly ?
 					'Turn off read-only mode' :
