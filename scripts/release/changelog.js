--- conflicted
+++ resolved
@@ -39,13 +39,10 @@
 				return 'https://www.npmjs.com/search?q=keywords%3Ackeditor5-build%20maintainer%3Ackeditor';
 			}
 
-<<<<<<< HEAD
-=======
 			if ( name === 'letters' ) {
 				return 'https://www.npmjs.com/package/@ckeditor/letters';
 			}
 
->>>>>>> fbf29b59
 			return 'https://www.npmjs.com/package/@ckeditor/ckeditor5-' + name;
 		},
 		externalRepositories: [
